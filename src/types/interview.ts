// VoiceDrive面談制度との統合仕様に基づく型定義

// 面談種類（11種類）
export type InterviewType = 
  | 'new_employee_monthly'    // 新入職員月次面談（入職1年未満）
  | 'regular_annual'          // 一般職員年次面談
  | 'management_biannual'     // 管理職半年面談
  | 'incident_followup'       // インシデント後面談
  | 'return_to_work'          // 復職面談
  | 'career_development'      // キャリア開発面談
  | 'stress_care'             // ストレスケア面談
  | 'performance_review'      // 人事評価面談
  | 'grievance'               // 苦情・相談面談
  | 'exit_interview'          // 退職面談
  | 'ad_hoc';                 // 随時面談

// 面談カテゴリ（13種類）
export type InterviewCategory = 
  | 'career_path'           // キャリアパス
  | 'skill_development'     // スキル開発
  | 'work_environment'      // 職場環境
  | 'workload_balance'      // 業務負荷・ワークライフバランス
  | 'interpersonal'         // 人間関係
  | 'performance'           // パフォーマンス
  | 'compensation'          // 給与・待遇
  | 'training'              // 研修・教育
  | 'promotion'             // 昇進・昇格
  | 'transfer'              // 異動・転勤
  | 'health_safety'         // 健康・安全
  | 'compliance'            // コンプライアンス
  | 'other';                // その他

// 面談ステータス
export type InterviewStatus = 
  | 'scheduled'   // 予定
  | 'completed'   // 完了
  | 'cancelled'   // キャンセル
  | 'postponed'   // 延期
  | 'no_show';    // 無断欠席

// 緊急度レベル
export type UrgencyLevel = 'low' | 'medium' | 'high' | 'urgent';

// 機密性レベル
export type ConfidentialityLevel = 'normal' | 'confidential' | 'highly_confidential';

// 面談予約データ
export interface InterviewBooking {
  id: string;
  
  // 予約者情報
  employeeId: string;
  employeeName: string;
  employeeEmail: string;
  employeePhone?: string;
  facility: string;
  department: string;
  position: string;
  
  // 予約情報
  bookingDate: string;  // ISO 8601形式
  startTime: string;
  endTime: string;
  
  // 面談内容
  interviewType: InterviewType;
  interviewCategory: InterviewCategory;
  requestedTopics: string[];
  description?: string;
  urgencyLevel: UrgencyLevel;
  
  // 面談者情報
  interviewerId?: string;
  interviewerName?: string;
  interviewerLevel?: number;
  
  // ステータス
  status: InterviewStatus;
  
  // メタデータ
  createdAt: string;
  createdBy: string;
  lastModified?: string;
  modifiedBy?: string;
  
  // 管理情報
  adminNotes?: string;
  employeeNotes?: string;
  
  // 面談結果
  conductedAt?: string;
  duration?: number;  // 分単位
  outcomeSummary?: string;
  outcomeActionItems?: string[];
  outcomeFollowupRequired?: boolean;
  outcomeFollowupDate?: string;
  outcomeReferrals?: string[];
  outcomeConfidentialityLevel?: ConfidentialityLevel;
}

// 時間枠管理
export interface InterviewTimeSlot {
  id: string;
  date: string;
  startTime: string;
  endTime: string;
  isAvailable: boolean;
  isBlocked: boolean;
  blockedBy?: string;
  blockedReason?: string;
  bookedBy?: string;
  bookingId?: string;
}

// 医療職員プロファイル
export interface MedicalEmployeeProfile {
  employeeId: string;
  employeeName: string;
  hireDate: string;
  employmentStatus: string;
  department: string;
  position: string;
  workPattern: string;
  
  // 特別な状況
  isOnLeave: boolean;
  isRetiring: boolean;
  isOnMaternityLeave: boolean;
  returnToWorkDate?: string;
  leaveStartDate?: string;
  
  // 面談履歴
  firstInterviewDate?: string;
  lastInterviewDate?: string;
  nextScheduledDate?: string;
  totalInterviews: number;
  mandatoryInterviewsCompleted: number;
  lastReminderSent?: string;
  overdueCount: number;
}

// 通知管理
export interface InterviewNotification {
  id: string;
  bookingId: string;
  recipientId: string;
  notificationType: 'reminder' | 'confirmation' | 'cancellation' | 'overdue';
  message: string;
  scheduledAt: string;
  sentAt?: string;
  isRead: boolean;
}

<<<<<<< HEAD
// 権限レベル定義
export enum PermissionLevel {
  LEVEL_1 = 1,  // 一般職員
  LEVEL_2 = 2,  // チーフ・主任
  LEVEL_3 = 3,  // 係長・マネージャー
  LEVEL_4 = 4,  // 課長
  LEVEL_5 = 5,  // 人財統括本部 戦略企画・統括管理部門（面談予約1次窓口）
  LEVEL_6 = 6,  // 人財統括本部 キャリア支援部門員（面談実施者）
  LEVEL_7 = 7,  // 人財統括本部 各部門長（面談実施責任者）
  LEVEL_8 = 8,  // 人財統括本部 統括管理部門長
  LEVEL_9 = 9,  // 部長・本部長級
  LEVEL_10 = 10 // 役員・経営層
=======
// 権限レベル定義（13階層）
export enum PermissionLevel {
  LEVEL_1 = 1,   // 一般職員
  LEVEL_2 = 2,   // チーフ・主任
  LEVEL_3 = 3,   // 係長・マネージャー
  LEVEL_4 = 4,   // 課長
  LEVEL_5 = 5,   // 人財統括本部 戦略企画・統括管理部門（面談予約1次窓口）
  LEVEL_6 = 6,   // 人財統括本部 キャリア支援部門員（面談実施者）
  LEVEL_7 = 7,   // 人財統括本部 各部門長（面談実施責任者）
  LEVEL_8 = 8,   // 人財統括本部 統括管理部門長
  LEVEL_9 = 9,   // 部長級
  LEVEL_10 = 10, // 本部長級
  LEVEL_11 = 11, // 事業部長級
  LEVEL_12 = 12, // 役員
  LEVEL_13 = 13  // 経営層（代表取締役等）
>>>>>>> d84471f6
}

// 予約制限ルール
export interface BookingLimits {
  maxAdvanceBookingDays: number;      // 最大30日先まで予約可能
  minAdvanceBookingHours: number;     // 最低24時間前まで予約可能
  maxBookingsPerMonth: number;        // 月間最大予約回数
  minIntervalBetweenBookings: number; // 前回面談からの最小間隔（日数）
}

// 雇用形態別の面談頻度ルール
export interface InterviewFrequencyRule {
  type: InterviewType;
  intervalDays: number;
  isMandatory: boolean;
}

// 部署別の特別配慮ルール
export interface DepartmentSpecificRule {
  preferredTimeSlots?: string[];
  maxBookingsPerMonth?: number;
  blockedDays?: string[];
}

// リマインダースケジュール
export interface ReminderSchedule {
  reminderDays: number[];         // 面談前のリマインダー日数
  overdueReminderDays: number[];  // 期限超過後のリマインダー日数
  maxOverdueReminders: number;    // 最大期限超過リマインダー数
}

// API レスポンス型
export interface BookingResponse {
  success: boolean;
  message: string;
  bookingId?: string;
  suggestedAlternatives?: InterviewTimeSlot[];
}

export interface BookingListResponse {
  bookings: InterviewBooking[];
  total: number;
  page: number;
  totalPages: number;
}

// 旧システムとの互換性のため、既存の型をエイリアスとして残す
export type Interview = InterviewBooking;

// 旧システムの型をマッピング
export interface InterviewFeedback {
  overallSatisfaction: number;
  topics: InterviewTopic[];
  keyPoints: string[];
  actionItems: string[];
  concerns: string[];
  recommendations: string[];
  nextSteps: string[];
  privateNotes?: string;
}

export interface InterviewTopic {
  category: string;
  discussed: boolean;
  notes?: string;
  importance: 'high' | 'medium' | 'low';
}

export interface InterviewSummary {
  staffId: string;
  totalInterviews: number;
  completedInterviews: number;
  cancelledInterviews: number;
  averageSatisfaction: number;
  lastInterviewDate: string;
  nextScheduledDate?: string;
  frequentTopics: string[];
  recommendedFrequency: string;
}

export interface InterviewSchedule {
  staffId: string;
  scheduledInterviews: InterviewBooking[];
  suggestedDates: string[];
  overdue: boolean;
  daysSinceLastInterview: number;
}<|MERGE_RESOLUTION|>--- conflicted
+++ resolved
@@ -151,20 +151,6 @@
   isRead: boolean;
 }
 
-<<<<<<< HEAD
-// 権限レベル定義
-export enum PermissionLevel {
-  LEVEL_1 = 1,  // 一般職員
-  LEVEL_2 = 2,  // チーフ・主任
-  LEVEL_3 = 3,  // 係長・マネージャー
-  LEVEL_4 = 4,  // 課長
-  LEVEL_5 = 5,  // 人財統括本部 戦略企画・統括管理部門（面談予約1次窓口）
-  LEVEL_6 = 6,  // 人財統括本部 キャリア支援部門員（面談実施者）
-  LEVEL_7 = 7,  // 人財統括本部 各部門長（面談実施責任者）
-  LEVEL_8 = 8,  // 人財統括本部 統括管理部門長
-  LEVEL_9 = 9,  // 部長・本部長級
-  LEVEL_10 = 10 // 役員・経営層
-=======
 // 権限レベル定義（13階層）
 export enum PermissionLevel {
   LEVEL_1 = 1,   // 一般職員
@@ -180,7 +166,6 @@
   LEVEL_11 = 11, // 事業部長級
   LEVEL_12 = 12, // 役員
   LEVEL_13 = 13  // 経営層（代表取締役等）
->>>>>>> d84471f6
 }
 
 // 予約制限ルール
