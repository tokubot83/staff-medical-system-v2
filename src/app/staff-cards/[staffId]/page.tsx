--- conflicted
+++ resolved
@@ -1525,13 +1525,8 @@
           <div className="grid grid-cols-1 lg:grid-cols-3 gap-6">
             {/* グラフエリア（左側 2/3） */}
             <div className="lg:col-span-2">
-<<<<<<< HEAD
-              <div className="h-80 bg-gradient-to-br from-blue-50 to-white rounded-lg p-4 relative border shadow-sm hover:shadow-md transition-shadow duration-200">
-                <svg width="100%" height="100%" viewBox="0 0 580 280" className="overflow-visible" style={{ cursor: 'default' }}>
-=======
               <div className="h-96 bg-white rounded-lg p-6 relative border shadow">
                 <svg width="100%" height="100%" viewBox="0 0 581 400" className="overflow-visible">
->>>>>>> 9f896caf
                   {/* グリッドライン */}
                   <defs>
                     <clipPath id="recharts-clip"><rect x="65" y="5" height="336" width="511"></rect></clipPath>
@@ -1553,41 +1548,6 @@
                     </g>
                   </g>
                   
-<<<<<<< HEAD
-                  {/* 基準線（90点） */}
-                  <line x1="80" y1="70" x2="520" y2="70" stroke="#10b981" strokeWidth="2" strokeDasharray="5,3" opacity="0.7"/>
-                  <text x="530" y="75" fill="#10b981" fontSize="11" fontWeight="600">S級（90点）</text>
-                  
-                  {/* Y軸 */}
-                  <line x1="60" y1="30" x2="60" y2="220" stroke="#9ca3af" strokeWidth="1"/>
-                  <text x="45" y="35" fill="#6b7280" fontSize="11">100</text>
-                  <text x="45" y="70" fill="#6b7280" fontSize="11">80</text>
-                  <text x="45" y="105" fill="#6b7280" fontSize="11">60</text>
-                  <text x="45" y="140" fill="#6b7280" fontSize="11">40</text>
-                  <text x="45" y="175" fill="#6b7280" fontSize="11">20</text>
-                  <text x="50" y="225" fill="#6b7280" fontSize="11">0</text>
-                  
-                  {/* X軸 */}
-                  <line x1="60" y1="220" x2="520" y2="220" stroke="#9ca3af" strokeWidth="1"/>
-                  
-                  {/* データライン（面グラフ） */}
-                  <polygon
-                    points="80,170 195,125 310,120 425,85 540,72 540,220 80,220"
-                    fill="url(#gradient)"
-                  />
-                  
-                  {/* データライン */}
-                  <polyline
-                    points="80,170 195,125 310,120 425,85 540,72"
-                    fill="none"
-                    stroke={CHART_COLORS.primary}
-                    strokeWidth="3"
-                    style={{ filter: 'drop-shadow(0 1px 3px rgba(0,0,0,0.1))' }}
-                  />
-                  
-                  {/* データポイント（インタラクティブ） */}
-                  {[170, 125, 120, 85, 72].map((y, i) => {
-=======
                   {/* X軸 */}
                   <line x1="65" y1="341" x2="576" y2="341" stroke="#666" strokeWidth="1"/>
                   
@@ -1608,73 +1568,10 @@
                   
                   {/* データポイント */}
                   {[273, 158, 89, 50, 26.8].map((y, i) => {
->>>>>>> 9f896caf
                     const scores = [52.3, 65.8, 68.2, 78.4, 81.25];
                     const score = scores[i];
                     const color = score >= 80 ? CHART_COLORS.primary : score >= 70 ? CHART_COLORS.success : score >= 60 ? CHART_COLORS.warning : CHART_COLORS.danger;
                     return (
-<<<<<<< HEAD
-                      <g key={i} className="group">
-                        <circle
-                          cx={80 + i * 115}
-                          cy={y}
-                          r={i === 4 ? "4" : "3"}
-                          fill={color}
-                          stroke="#fff"
-                          strokeWidth="2"
-                          className="transition-all duration-300 group-hover:r-5 cursor-pointer"
-                          style={{ filter: 'drop-shadow(0 2px 4px rgba(0,0,0,0.1))' }}
-                        />
-                        <circle
-                          cx={80 + i * 115}
-                          cy={y}
-                          r="6"
-                          fill={color}
-                          fillOpacity="0"
-                          className="transition-all duration-300 group-hover:fill-opacity-20"
-                        />
-                        <text
-                          x={80 + i * 115}
-                          y={y - 10}
-                          fill="#fff"
-                          fontSize={i === 4 ? "12" : "10"}
-                          fontWeight="600"
-                          textAnchor="middle"
-                          className="transition-all duration-300 group-hover:text-xs"
-                          style={{ filter: 'drop-shadow(0 1px 2px rgba(0,0,0,0.4))' }}
-                        >
-                          {score}
-                        </text>
-                        {/* ホバー時のツールチップ */}
-                        <g className="opacity-0 group-hover:opacity-100 transition-opacity duration-300 pointer-events-none">
-                          <rect
-                            x={80 + i * 115 - 45}
-                            y={y - 55}
-                            width="90"
-                            height="30"
-                            rx="4"
-                            fill="rgba(15, 23, 42, 0.9)"
-                            style={{ filter: 'drop-shadow(0 4px 8px rgba(0,0,0,0.3))' }}
-                          />
-                          <text
-                            x={80 + i * 115}
-                            y={y - 43}
-                            textAnchor="middle"
-                            className="text-xs fill-white font-semibold"
-                          >
-                            {year}年
-                          </text>
-                          <text
-                            x={80 + i * 115}
-                            y={y - 28}
-                            textAnchor="middle"
-                            className="text-xs fill-white font-medium"
-                          >
-                            総合: {score}点
-                          </text>
-                        </g>
-                      </g>
-=======
                       <circle
                         key={i}
                         cx={[65, 192.75, 320.5, 448.25, 576][i]}
@@ -1685,32 +1582,15 @@
                         fill="#fff"
                         className="recharts-dot recharts-line-dot"
                       />
->>>>>>> 9f896caf
                     );
                   })}
                   
                   {/* X軸ラベル */}
-<<<<<<< HEAD
-                  {[2020, 2021, 2022, 2023, 2024].map((year, i) => (
-                    <text
-                      key={year}
-                      x={80 + i * 115}
-                      y={240}
-                      fill="#6b7280"
-                      fontSize="11"
-                      fontWeight={i === 4 ? "600" : "400"}
-                      textAnchor="middle"
-                    >
-                      {year}
-                    </text>
-                  ))}
-=======
                   <text x="65" y="359" fill="#666" fontSize="12" textAnchor="middle">2020</text>
                   <text x="192.75" y="359" fill="#666" fontSize="12" textAnchor="middle">2021</text>
                   <text x="320.5" y="359" fill="#666" fontSize="12" textAnchor="middle">2022</text>
                   <text x="448.25" y="359" fill="#666" fontSize="12" textAnchor="middle">2023</text>
                   <text x="576" y="359" fill="#666" fontSize="12" textAnchor="middle">2024</text>
->>>>>>> 9f896caf
                 </svg>
               </div>
             </div>
@@ -1760,13 +1640,6 @@
           <div className="grid grid-cols-1 lg:grid-cols-3 gap-6">
             {/* グラフエリア */}
             <div className="lg:col-span-2">
-<<<<<<< HEAD
-              <div className="h-80 bg-gradient-to-br from-green-50 to-white rounded-lg p-4 relative border shadow-sm hover:shadow-md transition-shadow duration-200">
-                <svg width="100%" height="100%" viewBox="0 0 580 280" className="overflow-visible" style={{ cursor: 'default' }}>
-                  {/* 上位10%ライン */}
-                  <line x1="80" y1="100" x2="550" y2="100" stroke="#10b981" strokeWidth="4" strokeDasharray="10,5" opacity="0.8"/>
-                  <text x="560" y="95" fill="#10b981" fontSize="16" fontWeight="bold">上位10%</text>
-=======
               <div className="h-96 bg-white rounded-lg p-6 relative border shadow">
                 <svg width="100%" height="100%" viewBox="0 0 581 400" className="overflow-visible">
                   {/* グリッドライン */}
@@ -1790,7 +1663,6 @@
                   
                   {/* X軸 */}
                   <line x1="65" y1="341" x2="576" y2="341" stroke="#666" strokeWidth="1"/>
->>>>>>> 9f896caf
                   
                   {/* Y軸（順位は逆転） */}
                   <line x1="65" y1="6" x2="65" y2="341" stroke="#666" strokeWidth="1"/>
@@ -1882,13 +1754,6 @@
           <div className="grid grid-cols-1 lg:grid-cols-3 gap-6">
             {/* グラフエリア */}
             <div className="lg:col-span-2">
-<<<<<<< HEAD
-              <div className="h-80 bg-gradient-to-br from-orange-50 to-white rounded-lg p-4 relative border shadow-sm hover:shadow-md transition-shadow duration-200">
-                <svg width="100%" height="100%" viewBox="0 0 580 280" className="overflow-visible" style={{ cursor: 'default' }}>
-                  {/* 上位10%ライン */}
-                  <line x1="80" y1="85" x2="550" y2="85" stroke="#f59e0b" strokeWidth="4" strokeDasharray="10,5" opacity="0.8"/>
-                  <text x="560" y="80" fill="#f59e0b" fontSize="16" fontWeight="bold">上位10%</text>
-=======
               <div className="h-96 bg-white rounded-lg p-6 relative border shadow">
                 <svg width="100%" height="100%" viewBox="0 0 581 400" className="overflow-visible">
                   {/* グリッドライン */}
@@ -1923,7 +1788,6 @@
                   <text x="57" y="216" fill="#666" fontSize="12" textAnchor="end">30位</text>
                   <text x="57" y="282" fill="#666" fontSize="12" textAnchor="end">40位</text>
                   <text x="57" y="348" fill="#666" fontSize="12" textAnchor="end">50位</text>
->>>>>>> 9f896caf
                   
                   {/* データライン */}
                   <path stroke={CHART_COLORS.warning} strokeWidth="2" fill="none" 
