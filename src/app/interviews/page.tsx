'use client'

import React, { useState, useEffect, Suspense } from 'react'
import { useSearchParams } from 'next/navigation'
import CommonHeader from '@/components/CommonHeader'
import DashboardButton from '@/components/DashboardButton'
import Link from 'next/link'
import { staffDatabase } from '../data/staffData.js'
import styles from './Interviews.module.css'
import { Interview, InterviewType, InterviewStatus } from '@/types/interview'
import { mockInterviews, getUpcomingInterviews } from '@/data/mockInterviews'
import InterviewModal from '@/components/InterviewModal'
import InterviewSheetSelector from '@/components/interview/InterviewSheetSelector'
import InterviewSheetWrapper from '@/components/interview/InterviewSheetWrapper'
import { getExperienceCategory } from '@/utils/experienceUtils'
import RoleSelectionModal from '@/components/RoleSelectionModal'
import UnifiedInterviewDashboard from '@/components/interview/UnifiedInterviewDashboard'
import UnifiedInterviewBankSystem from '@/components/interview/UnifiedInterviewBankSystem'
import InterviewManualSimulator from '@/components/interview/InterviewManualSimulator'

// タブ順序を業務フローに合わせて修正
const tabs = [
  { id: 'station', label: '面談ステーション', icon: '🚉', badge: '', isNew: false },
  { id: 'bank-system', label: 'バンク', icon: '🏦', badge: '', isNew: false },
  { id: 'overview-guide', label: 'ガイド', icon: '📖', badge: '', isNew: false },
  { id: 'simulator', label: 'シュミレーター', icon: '🎯', badge: '', isNew: false },
  { id: 'record', label: '結果記録', icon: '📝', badge: '', isNew: false },
  { id: 'analytics', label: '履歴・分析', icon: '📊', badge: '', isNew: false },
  { id: 'settings', label: '設定', icon: '⚙️', badge: '', isNew: false },
]


function InterviewsPageContent() {
  const searchParams = useSearchParams()
  const tabFromUrl = searchParams.get('tab')
  const [activeTab, setActiveTab] = useState(tabFromUrl || 'station')
  const [showGuideModal, setShowGuideModal] = useState(false)
  const [selectedInterview, setSelectedInterview] = useState<Interview | null>(null)
  const [searchTerm, setSearchTerm] = useState('')
  const [selectedFacility, setSelectedFacility] = useState('all')
  const [selectedDepartment, setSelectedDepartment] = useState('all')
  const [interviews, setInterviews] = useState<Interview[]>([])
  const [showAddModal, setShowAddModal] = useState(false)
  const [editingInterview, setEditingInterview] = useState<Interview | null>(null)
  const [dateRange, setDateRange] = useState<{ start: string; end: string }>({
    start: '',
    end: ''
  })
  const [showRoleModal, setShowRoleModal] = useState(false)
  const [selectedInterviewType, setSelectedInterviewType] = useState<string>('')

  useEffect(() => {
    setInterviews(mockInterviews)
  }, [])

  // URLパラメータが変更されたときにタブを更新
  useEffect(() => {
    const tabParam = searchParams.get('tab')
    if (tabParam && tabParam !== activeTab) {
      console.log('Setting active tab from URL:', tabParam)
      
      // 有効なタブIDかチェック
      const validTabIds = tabs.map(tab => tab.id)
      if (validTabIds.includes(tabParam)) {
        setActiveTab(tabParam)
      } else {
        console.warn(`Invalid tab '${tabParam}' detected. Falling back to 'station'`)
        setActiveTab('station') // 面談開始時の適切なフォールバック先
      }
    }
  }, [searchParams])

  const handleInterviewSelect = (interview: Interview) => {
    setSelectedInterview(interview)
    setActiveTab('record') // フィードバック→結果記録に変更
  }

  const handleSaveInterview = (interviewData: Partial<Interview>) => {
    if (editingInterview) {
      // 編集の場合
      setInterviews(interviews.map(i => 
        i.id === editingInterview.id 
          ? { ...editingInterview, ...interviewData } 
          : i
      ))
    } else {
      // 新規作成の場合
      const newInterview: Interview = {
        id: `INT${Date.now()}`,
        employeeId: interviewData.employeeId || '',
        employeeName: interviewData.employeeName || '',
        employeeEmail: interviewData.employeeEmail || 'test@example.com',
        facility: '小原病院',
        department: interviewData.department || '内科',
        position: interviewData.position || '看護師',
        bookingDate: interviewData.bookingDate || new Date().toISOString().split('T')[0],
        startTime: interviewData.startTime || '10:00',
        endTime: interviewData.endTime || '11:00',
        interviewType: interviewData.interviewType || 'individual_consultation',
        interviewCategory: interviewData.interviewCategory || 'other',
        requestedTopics: interviewData.requestedTopics || [],
        description: interviewData.description || '',
        urgencyLevel: interviewData.urgencyLevel || 'medium',
        status: interviewData.status || 'scheduled',
        interviewerId: interviewData.interviewerId || 'M001',
        interviewerName: interviewData.interviewerName || '田中管理者',
        createdAt: new Date().toISOString(),
        createdBy: 'system',
        duration: interviewData.duration,
        adminNotes: interviewData.adminNotes,
        employeeNotes: interviewData.employeeNotes
      }
      setInterviews([...interviews, newInterview])
    }
    setShowAddModal(false)
    setEditingInterview(null)
  }

  const handleInterviewTypeClick = (type: string) => {
    if (type === 'new-employee') {
      setSelectedInterviewType(type)
      setShowRoleModal(true)
    } else if (type === 'regular-annual') {
      setSelectedInterviewType(type)
      setShowRoleModal(true)
    } else if (type === 'management') {
      setSelectedInterviewType(type)
      setShowRoleModal(true)
    } else if (type === 'exit-interview') {
      setSelectedInterviewType(type)
      setShowRoleModal(true)
    } else {
      window.location.href = `/interview-sheets-viewer?type=${type}`
    }
  }

  const handleRoleSelect = (role: string) => {
    window.location.href = `/interview-sheets-viewer?type=${selectedInterviewType}&role=${role}`
  }

  const getRoleOptions = (type: string) => {
    if (type === 'new-employee') {
      return [
        { value: 'nurse', label: '看護師（新人）', description: '1年目の看護師' },
        { value: 'assistant-nurse', label: '准看護師（新人）', description: '1年目の准看護師' },
        { value: 'nursing-aide', label: '看護補助者（新人）', description: '1年目の看護補助者' },
        { value: 'medical-affairs', label: '医事課職員（新人）', description: '1年目の医事課職員' }
      ]
    } else if (type === 'regular-annual') {
      return [
        { value: 'nurse', label: '看護師', description: '2年目以降の看護師' },
        { value: 'assistant-nurse', label: '准看護師', description: '2年目以降の准看護師' },
        { value: 'nursing-aide', label: '看護補助者', description: '2年目以降の看護補助者' },
        { value: 'medical-affairs', label: '医事課職員', description: '2年目以降の医事課職員' }
      ]
    } else if (type === 'management') {
      return [
        { value: 'leader-nurse', label: '主任看護師', description: '主任職' },
        { value: 'chief-nurse', label: '病棟師長', description: '師長職' }
      ]
    } else if (type === 'exit-interview') {
      return [
        { value: 'probation-staff', label: '試用期間職員', description: '試用期間中の職員' },
        { value: 'general-staff', label: '一般職員', description: '正職員・契約職員' },
        { value: 'manager-veteran', label: '管理職・ベテラン', description: '管理職・長期勤務者' }
      ]
    }
    return []
  }

  const filteredInterviews = interviews.filter((interview) => {
    const matchesSearch = interview.employeeName.toLowerCase().includes(searchTerm.toLowerCase()) || 
                         interview.employeeId.toLowerCase().includes(searchTerm.toLowerCase())
    const matchesFacility = selectedFacility === 'all' || interview.department === selectedFacility
    const matchesDepartment = selectedDepartment === 'all' || interview.department === selectedDepartment
    
    // 日付フィルター
    const matchesDateRange = (() => {
      if (!dateRange.start && !dateRange.end) return true
      const interviewDate = new Date(interview.bookingDate)
      if (dateRange.start && interviewDate < new Date(dateRange.start)) return false
      if (dateRange.end && interviewDate > new Date(dateRange.end)) return false
      return true
    })()
    
    return matchesSearch && matchesFacility && matchesDepartment && matchesDateRange
  })

  return (
    <div>
      <div className="print:hidden">
        <CommonHeader title="面談管理" />
      </div>
      
      <div className={styles.container}>
        <div className={`${styles.tabNavigation} print:hidden`}>
          {tabs.map((tab) => (
            <button
              key={tab.id}
              onClick={() => setActiveTab(tab.id)}
              className={`${styles.tabButton} ${activeTab === tab.id ? styles.active : ''}`}
            >
              <span className={styles.tabIcon}>{tab.icon}</span>
              <span className={styles.tabLabel}>
                {tab.label}
                {tab.isNew && <span className={styles.newBadge}>New</span>}
              </span>
              {tab.badge && <span className={styles.tabBadge}>{tab.badge}</span>}
            </button>
          ))}
        </div>

        <div className={styles.tabContent}>
          {activeTab === 'station' && <UnifiedInterviewDashboard />}
          {activeTab === 'bank-system' && <UnifiedInterviewBankSystem />}
          {activeTab === 'record' && <RecordTab selectedInterview={selectedInterview} />}
          {activeTab === 'analytics' && <HistoryAnalysisTab interviews={interviews} />}
          {activeTab === 'overview-guide' && <OverviewGuideTab onInterviewTypeClick={handleInterviewTypeClick} />}
          {activeTab === 'simulator' && <InterviewManualSimulator />}
          {activeTab === 'settings' && <SettingsTab />}
        </div>
      </div>
      
      <InterviewModal
        isOpen={showAddModal}
        onClose={() => {
          setShowAddModal(false)
          setEditingInterview(null)
        }}
        onSave={handleSaveInterview}
        interview={editingInterview}
      />
      <RoleSelectionModal
        isOpen={showRoleModal}
        onClose={() => setShowRoleModal(false)}
        onSelect={handleRoleSelect}
        title={
          selectedInterviewType === 'new-employee' ? '新入職員月次面談 - 職種選択' :
          selectedInterviewType === 'regular-annual' ? '一般職員年次面談 - 職種選択' :
          selectedInterviewType === 'management' ? '管理職半年面談 - 職種選択' :
          selectedInterviewType === 'exit-interview' ? '退職面談 - 職員区分選択' :
          '職種選択'
        }
        roles={getRoleOptions(selectedInterviewType)}
      />
      <DashboardButton />
    </div>
  )
}

// 概要・ガイド統合タブコンポーネント
interface OverviewGuideTabProps {
  onInterviewTypeClick: (type: string) => void
}

function OverviewGuideTab({ onInterviewTypeClick }: OverviewGuideTabProps): React.ReactElement {
  const [activeGuideTab, setActiveGuideTab] = useState('overview');

  const guideTabs = [
    { id: 'overview', label: '面談制度概要', icon: '📖' },
    { id: 'regular', label: '定期面談ガイド', icon: '📅' },
    { id: 'special', label: '特別面談ガイド', icon: '⚠️' },
    { id: 'support', label: 'サポート面談ガイド', icon: '💬' },
  ];

  return (
    <div className={styles.overviewContent}>
      {/* ガイドタブナビゲーション */}
      <div className="mb-6">
        <div className="flex gap-2 bg-gray-100 p-1 rounded-lg">
          {guideTabs.map((tab) => (
            <button
              key={tab.id}
              onClick={() => setActiveGuideTab(tab.id)}
              className={`flex items-center gap-2 px-4 py-2 rounded-md font-medium transition-all ${
                activeGuideTab === tab.id
                  ? 'bg-white shadow-sm text-blue-600 border-2 border-blue-200'
                  : 'text-gray-600 hover:text-gray-800'
              }`}
            >
              <span>{tab.icon}</span>
              {tab.label}
            </button>
          ))}
        </div>
      </div>

      {/* タブコンテンツ */}
      {activeGuideTab === 'overview' && <OverviewTabContent />}
      {activeGuideTab === 'regular' && <RegularInterviewGuide />}
      {activeGuideTab === 'special' && <SpecialInterviewGuide />}
      {activeGuideTab === 'support' && <SupportInterviewGuide />}
    </div>
  );
}

// 面談制度概要タブ
function OverviewTabContent(): React.ReactElement {
  return (
    <div className="space-y-6">
      {/* 面談システム概要 */}
      <div className="bg-gradient-to-r from-blue-50 to-indigo-50 border border-blue-200 rounded-xl p-6">
        <div className="flex items-center gap-4 mb-4">
          <div className="p-3 bg-blue-500 rounded-full">
            <span className="text-2xl">❤️</span>
          </div>
          <div>
            <h2 className="text-2xl font-bold text-blue-900">面談管理システム概要</h2>
            <p className="text-blue-700">職員一人ひとりの成長と組織の発展を支援する継続的な対話プロセス</p>
          </div>
        </div>
        
        <div className="grid md:grid-cols-3 gap-4 mt-6">
          <div className="bg-white/80 rounded-lg p-4">
            <h3 className="font-semibold text-blue-900 mb-2">🎯 面談の目的</h3>
            <ul className="text-sm text-gray-700 space-y-1">
              <li>• 職員の成長支援</li>
              <li>• 組織との連携強化</li>
              <li>• 早期課題発見・解決</li>
            </ul>
          </div>
          <div className="bg-white/80 rounded-lg p-4">
            <h3 className="font-semibold text-blue-900 mb-2">📋 3つの分類</h3>
            <ul className="text-sm text-gray-700 space-y-1">
              <li>• 定期面談（必須）</li>
              <li>• 特別面談（状況対応）</li>
              <li>• サポート面談（任意）</li>
            </ul>
          </div>
          <div className="bg-white/80 rounded-lg p-4">
            <h3 className="font-semibold text-blue-900 mb-2">🔄 継続サイクル</h3>
            <ul className="text-sm text-gray-700 space-y-1">
              <li>• 事前準備</li>
              <li>• 面談実施</li>
              <li>• フォローアップ</li>
            </ul>
          </div>
        </div>
      </div>

      {/* 面談体系一覧 */}
      <div className="bg-white border border-gray-200 rounded-xl p-6">
        <h3 className="text-xl font-bold text-gray-800 mb-4">面談体系一覧</h3>
        <div className="grid md:grid-cols-3 gap-4">
          <div className="border border-green-200 rounded-lg p-4 bg-green-50">
            <h4 className="font-semibold text-green-900 mb-3 flex items-center gap-2">
              <span>📅</span> 定期面談（必須）
            </h4>
            <div className="space-y-2 text-sm">
              <div className="bg-white/80 rounded p-2">新入職員月次面談</div>
              <div className="bg-white/80 rounded p-2">一般職員年次面談</div>
              <div className="bg-white/80 rounded p-2">管理職半年面談</div>
            </div>
          </div>
          <div className="border border-orange-200 rounded-lg p-4 bg-orange-50">
            <h4 className="font-semibold text-orange-900 mb-3 flex items-center gap-2">
              <span>⚠️</span> 特別面談（状況対応）
            </h4>
            <div className="space-y-2 text-sm">
              <div className="bg-white/80 rounded p-2">復職面談</div>
              <div className="bg-white/80 rounded p-2">インシデント後面談</div>
              <div className="bg-white/80 rounded p-2">退職面談</div>
            </div>
          </div>
          <div className="border border-purple-200 rounded-lg p-4 bg-purple-50">
            <h4 className="font-semibold text-purple-900 mb-3 flex items-center gap-2">
              <span>💬</span> サポート面談（任意）
            </h4>
            <div className="space-y-2 text-sm">
              <div className="bg-white/80 rounded p-2">フィードバック面談</div>
              <div className="bg-white/80 rounded p-2">キャリア相談面談</div>
              <div className="bg-white/80 rounded p-2">個別サポート面談</div>
            </div>
          </div>
        </div>
      </div>

      {/* 効果的な面談の進め方 */}
      <div className="bg-white border border-gray-200 rounded-xl p-6">
        <h3 className="text-xl font-bold text-gray-800 mb-6">効果的な面談の進め方</h3>
        <div className="grid md:grid-cols-4 gap-4">
          <div className="text-center">
            <div className="w-12 h-12 bg-blue-500 text-white rounded-full flex items-center justify-center mx-auto mb-3 text-xl font-bold">1</div>
            <h4 className="font-semibold text-gray-800 mb-2">事前準備</h4>
            <ul className="text-sm text-gray-600 space-y-1">
              <li>面談シートの準備</li>
              <li>過去の記録確認</li>
              <li>目標・課題の整理</li>
            </ul>
          </div>
          <div className="text-center">
            <div className="w-12 h-12 bg-green-500 text-white rounded-full flex items-center justify-center mx-auto mb-3 text-xl font-bold">2</div>
            <h4 className="font-semibold text-gray-800 mb-2">面談実施</h4>
            <ul className="text-sm text-gray-600 space-y-1">
              <li>傾聴と共感</li>
              <li>具体的なフィードバック</li>
              <li>建設的な対話</li>
            </ul>
          </div>
          <div className="text-center">
            <div className="w-12 h-12 bg-orange-500 text-white rounded-full flex items-center justify-center mx-auto mb-3 text-xl font-bold">3</div>
            <h4 className="font-semibold text-gray-800 mb-2">アクション設定</h4>
            <ul className="text-sm text-gray-600 space-y-1">
              <li>具体的な目標設定</li>
              <li>支援内容の明確化</li>
              <li>次回までの課題</li>
            </ul>
          </div>
          <div className="text-center">
            <div className="w-12 h-12 bg-purple-500 text-white rounded-full flex items-center justify-center mx-auto mb-3 text-xl font-bold">4</div>
            <h4 className="font-semibold text-gray-800 mb-2">フォローアップ</h4>
            <ul className="text-sm text-gray-600 space-y-1">
              <li>面談記録の作成</li>
              <li>進捗確認</li>
              <li>継続的な支援</li>
            </ul>
          </div>
        </div>
      </div>
    </div>
  );
}

// 定期面談ガイドタブ - ストーリー仕立て
function RegularInterviewGuide(): React.ReactElement {
  return (
    <div className="space-y-8">
      {/* 定期面談の基本方針 */}
      <div className="bg-green-50 border border-green-200 rounded-xl p-6">
        <h2 className="text-2xl font-bold text-green-900 mb-4 flex items-center gap-3">
          <span className="text-3xl">📅</span>
          定期面談ガイド
        </h2>
        <p className="text-green-800 text-lg mb-4">
          定期面談は、職員の成長段階に応じた継続的な支援を行う重要な機会です。
          以下のストーリーを通じて、それぞれの立場における面談の特性を理解しましょう。
        </p>
        <div className="grid md:grid-cols-3 gap-4 mt-4">
          <div className="bg-white/80 rounded-lg p-3">
            <h4 className="font-semibold text-green-900 text-sm">新入職員月次面談</h4>
            <p className="text-xs text-green-700 mt-1">入職1年未満・月1回</p>
          </div>
          <div className="bg-white/80 rounded-lg p-3">
            <h4 className="font-semibold text-green-900 text-sm">一般職員年次面談</h4>
            <p className="text-xs text-green-700 mt-1">全職員対象・年1回</p>
          </div>
          <div className="bg-white/80 rounded-lg p-3">
            <h4 className="font-semibold text-green-900 text-sm">管理職半年面談</h4>
            <p className="text-xs text-green-700 mt-1">管理職対象・年2回</p>
          </div>
        </div>
      </div>

      {/* 新人職員のストーリー */}
      <div className="bg-white border border-blue-200 rounded-xl p-6">
        <div className="flex items-center gap-4 mb-6">
          <div className="p-3 bg-blue-500 rounded-full">
            <span className="text-2xl">👨‍⚕️</span>
          </div>
          <div>
            <h3 className="text-xl font-bold text-blue-900">新人職員の成長ストーリー</h3>
            <p className="text-blue-700">入職から1年間の月次面談を通じた成長プロセス</p>
          </div>
        </div>

        <div className="grid md:grid-cols-2 gap-6">
          <div className="space-y-4">
            <div className="bg-blue-50 rounded-lg p-4">
              <h4 className="font-semibold text-blue-900 mb-2">📖 田中さん（看護師・入職3ヶ月）のケース</h4>
              <div className="text-sm text-blue-800 space-y-2">
                <p><strong>入職時の不安：</strong>「医療現場は初めてで、ミスをしないか心配です」</p>
                <p><strong>1ヶ月目面談：</strong>基本業務への適応状況を確認。先輩とのペア制での指導体制を調整。</p>
                <p><strong>3ヶ月目面談：</strong>「最初は緊張していましたが、先輩方が優しく教えてくださり、少しずつ慣れてきました。患者さんとのコミュニケーションにもやりがいを感じています」</p>
              </div>
            </div>
            
            <div className="bg-green-50 rounded-lg p-4">
              <h4 className="font-semibold text-green-900 mb-2">🎯 面談で重視するポイント</h4>
              <ul className="text-sm text-green-800 space-y-1">
                <li>• <strong>適応状況：</strong>職場環境に慣れているか</li>
                <li>• <strong>技術習得：</strong>基本技術の理解度と実践力</li>
                <li>• <strong>人間関係：</strong>同僚・先輩との関係構築</li>
                <li>• <strong>不安解消：</strong>疑問や心配事の早期発見</li>
                <li>• <strong>目標設定：</strong>次月までの具体的な成長目標</li>
              </ul>
            </div>
          </div>

          <div className="space-y-4">
            <div className="bg-yellow-50 rounded-lg p-4">
              <h4 className="font-semibold text-yellow-900 mb-2">💡 面談の進め方</h4>
              <div className="text-sm text-yellow-800 space-y-2">
                <div><strong>開始時（5分）：</strong>リラックスした雰囲気作り、近況確認</div>
                <div><strong>中盤（15-20分）：</strong>業務習得状況、困りごと、良かった点の振り返り</div>
                <div><strong>終盤（5-10分）：</strong>次月の目標設定、必要な支援の確認</div>
              </div>
            </div>

            <div className="bg-purple-50 rounded-lg p-4">
              <h4 className="font-semibold text-purple-900 mb-2">📈 成長の軌跡</h4>
              <div className="text-sm text-purple-800 space-y-1">
                <div className="flex justify-between"><span>1-3ヶ月:</span><span>基本適応期</span></div>
                <div className="flex justify-between"><span>4-6ヶ月:</span><span>技術習得期</span></div>
                <div className="flex justify-between"><span>7-9ヶ月:</span><span>自立実践期</span></div>
                <div className="flex justify-between"><span>10-12ヶ月:</span><span>安定成長期</span></div>
              </div>
            </div>
          </div>
        </div>
      </div>

      {/* 一般職員のストーリー */}
      <div className="bg-white border border-green-200 rounded-xl p-6">
        <div className="flex items-center gap-4 mb-6">
          <div className="p-3 bg-green-500 rounded-full">
            <span className="text-2xl">👩‍⚕️</span>
          </div>
          <div>
            <h3 className="text-xl font-bold text-green-900">一般職員の成長ストーリー</h3>
            <p className="text-green-700">中堅職員としての年次面談における目標達成と課題解決</p>
          </div>
        </div>

        <div className="grid md:grid-cols-2 gap-6">
          <div className="space-y-4">
            <div className="bg-green-50 rounded-lg p-4">
              <h4 className="font-semibold text-green-900 mb-2">📖 佐藤さん（看護師・勤続5年）のケース</h4>
              <div className="text-sm text-green-800 space-y-2">
                <p><strong>昨年の目標振り返り：</strong>「新人指導担当として3名の新人をサポートしました。最初は指導方法に戸惑いましたが、研修を受けて成長できました」</p>
                <p><strong>今年の挑戦：</strong>「チームリーダーとしてのスキルを身につけ、病棟の業務改善プロジェクトにも参加したいです」</p>
                <p><strong>キャリア展望：</strong>「将来的には主任看護師として、後輩の成長を支援する立場になりたいです」</p>
              </div>
            </div>

            <div className="bg-orange-50 rounded-lg p-4">
              <h4 className="font-semibold text-orange-900 mb-2">🎯 面談で重視するポイント</h4>
              <ul className="text-sm text-orange-800 space-y-1">
                <li>• <strong>目標達成度：</strong>前年度目標の振り返りと評価</li>
                <li>• <strong>専門性向上：</strong>技術・知識のレベルアップ状況</li>
                <li>• <strong>チームへの貢献：</strong>組織への積極的な関わり</li>
                <li>• <strong>キャリア展望：</strong>中長期的なキャリアプラン</li>
                <li>• <strong>ワークライフバランス：</strong>仕事と私生活の調和</li>
              </ul>
            </div>
          </div>

          <div className="space-y-4">
            <div className="bg-blue-50 rounded-lg p-4">
              <h4 className="font-semibold text-blue-900 mb-2">💡 面談の進め方</h4>
              <div className="text-sm text-blue-800 space-y-2">
                <div><strong>開始時（5分）：</strong>一年間の総括、印象的な出来事の共有</div>
                <div><strong>前半（15分）：</strong>目標達成状況の詳細確認、成功要因の分析</div>
                <div><strong>中盤（15分）：</strong>課題や困難の振り返り、今後の改善策</div>
                <div><strong>終盤（10分）：</strong>来年度の目標設定、キャリア相談</div>
              </div>
            </div>

            <div className="bg-indigo-50 rounded-lg p-4">
              <h4 className="font-semibold text-indigo-900 mb-2">🌟 成長の指標</h4>
              <div className="text-sm text-indigo-800 space-y-1">
                <div className="flex justify-between"><span>専門技術:</span><span>高度な技術習得</span></div>
                <div className="flex justify-between"><span>指導力:</span><span>後輩指導の実践</span></div>
                <div className="flex justify-between"><span>リーダーシップ:</span><span>チーム貢献度</span></div>
                <div className="flex justify-between"><span>継続学習:</span><span>自己研鑽の姿勢</span></div>
              </div>
            </div>
          </div>
        </div>
      </div>

<<<<<<< HEAD
=======
      {/* 管理職のストーリー */}
      <div className="bg-white border border-orange-200 rounded-xl p-6">
        <div className="flex items-center gap-4 mb-6">
          <div className="p-3 bg-orange-500 rounded-full">
            <span className="text-2xl">👔</span>
          </div>
          <div>
            <h3 className="text-xl font-bold text-orange-900">管理職の成長ストーリー</h3>
            <p className="text-orange-700">組織運営と人材育成に焦点を当てた半年面談</p>
          </div>
        </div>

        <div className="grid md:grid-cols-2 gap-6">
          <div className="space-y-4">
            <div className="bg-orange-50 rounded-lg p-4">
              <h4 className="font-semibold text-orange-900 mb-2">📖 山田師長（看護師長・勤続15年）のケース</h4>
              <div className="text-sm text-orange-800 space-y-2">
                <p><strong>組織運営の成果：</strong>「今期は病棟の看護師不足が課題でしたが、新人教育プログラムの見直しにより定着率が20%向上しました」</p>
                <p><strong>人材育成の取り組み：</strong>「中堅職員のリーダーシップ研修を企画し、5名が主任候補として成長してくれています」</p>
                <p><strong>今後の展望：</strong>「次期は多職種連携の強化と、働き方改革の推進に取り組みたいです」</p>
              </div>
            </div>

            <div className="bg-red-50 rounded-lg p-4">
              <h4 className="font-semibold text-red-900 mb-2">🎯 面談で重視するポイント</h4>
              <ul className="text-sm text-red-800 space-y-1">
                <li>• <strong>組織目標達成：</strong>部署の目標達成状況と課題</li>
                <li>• <strong>人材育成成果：</strong>部下の成長促進と定着率</li>
                <li>• <strong>業務改善提案：</strong>効率化や質の向上施策</li>
                <li>• <strong>多職種連携：</strong>他部署との協働関係構築</li>
                <li>• <strong>戦略的視点：</strong>中長期的な組織運営構想</li>
              </ul>
            </div>
          </div>

          <div className="space-y-4">
            <div className="bg-purple-50 rounded-lg p-4">
              <h4 className="font-semibold text-purple-900 mb-2">💡 面談の進め方</h4>
              <div className="text-sm text-purple-800 space-y-2">
                <div><strong>開始時（10分）：</strong>半年間の部署運営概況、主要な成果報告</div>
                <div><strong>前半（20分）：</strong>目標達成状況の詳細分析、成功要因の検証</div>
                <div><strong>中盤（15分）：</strong>課題や困難の分析、解決策の検討</div>
                <div><strong>終盤（15分）：</strong>次期目標設定、組織改善提案の具体化</div>
              </div>
            </div>

            <div className="bg-teal-50 rounded-lg p-4">
              <h4 className="font-semibold text-teal-900 mb-2">📊 管理職の評価軸</h4>
              <div className="text-sm text-teal-800 space-y-1">
                <div className="flex justify-between"><span>業績達成:</span><span>部署目標の達成度</span></div>
                <div className="flex justify-between"><span>人材育成:</span><span>部下の成長と定着</span></div>
                <div className="flex justify-between"><span>改善提案:</span><span>業務効率化の実現</span></div>
                <div className="flex justify-between"><span>戦略立案:</span><span>将来構想の具体性</span></div>
              </div>
            </div>
          </div>
        </div>
      </div>

      {/* まとめ */}
      <div className="bg-gray-50 border border-gray-200 rounded-xl p-6">
        <h3 className="text-xl font-bold text-gray-800 mb-4">💫 定期面談の成功の秘訣</h3>
        <div className="grid md:grid-cols-3 gap-4">
          <div className="bg-white rounded-lg p-4">
            <h4 className="font-semibold text-blue-900 mb-2">新人職員面談</h4>
            <p className="text-sm text-gray-700">「安心感」と「成長実感」を重視し、小さな成功を積み重ねる支援</p>
          </div>
          <div className="bg-white rounded-lg p-4">
            <h4 className="font-semibold text-green-900 mb-2">一般職員面談</h4>
            <p className="text-sm text-gray-700">「達成感」と「将来性」を重視し、自律的な成長を促進する対話</p>
          </div>
          <div className="bg-white rounded-lg p-4">
            <h4 className="font-semibold text-orange-900 mb-2">管理職面談</h4>
            <p className="text-sm text-gray-700">「組織貢献」と「戦略思考」を重視し、リーダーシップの発揮を支援</p>
          </div>
        </div>
      </div>
    </div>
  );
}

// 特別面談ガイドタブ - ストーリー仕立て  
function SpecialInterviewGuide(): React.ReactElement {
  return (
    <div className="space-y-8">
      {/* 特別面談の基本方針 */}
      <div className="bg-orange-50 border border-orange-200 rounded-xl p-6">
        <h2 className="text-2xl font-bold text-orange-900 mb-4 flex items-center gap-3">
          <span className="text-3xl">⚠️</span>
          特別面談ガイド
        </h2>
        <p className="text-orange-800 text-lg mb-4">
          特別面談は、職員の特別な状況に応じて実施する重要な支援面談です。
          センシティブな状況に配慮しながら、適切なサポートを提供することが求められます。
        </p>
        <div className="grid md:grid-cols-3 gap-4 mt-4">
          <div className="bg-white/80 rounded-lg p-3">
            <h4 className="font-semibold text-orange-900 text-sm">復職面談</h4>
            <p className="text-xs text-orange-700 mt-1">休職からの復帰時</p>
          </div>
          <div className="bg-white/80 rounded-lg p-3">
            <h4 className="font-semibold text-orange-900 text-sm">インシデント後面談</h4>
            <p className="text-xs text-orange-700 mt-1">事故発生後の緊急対応</p>
          </div>
          <div className="bg-white/80 rounded-lg p-3">
            <h4 className="font-semibold text-orange-900 text-sm">退職面談</h4>
            <p className="text-xs text-orange-700 mt-1">退職前の最終確認</p>
          </div>
        </div>
      </div>

      {/* 復職面談のストーリー */}
      <div className="bg-white border border-green-200 rounded-xl p-6">
        <div className="flex items-center gap-4 mb-6">
          <div className="p-3 bg-green-500 rounded-full">
            <span className="text-2xl">🏥</span>
          </div>
          <div>
            <h3 className="text-xl font-bold text-green-900">復職支援のストーリー</h3>
            <p className="text-green-700">休職からの復帰を温かくサポートする面談プロセス</p>
          </div>
        </div>

        <div className="grid md:grid-cols-2 gap-6">
          <div className="space-y-4">
            <div className="bg-green-50 rounded-lg p-4">
              <h4 className="font-semibold text-green-900 mb-2">📖 鈴木さん（看護師・メンタルヘルス休職からの復職）のケース</h4>
              <div className="text-sm text-green-800 space-y-2">
                <p><strong>復職前の不安：</strong>「3ヶ月間休職していたので、仕事についていけるか心配です。同僚に迷惑をかけたという罪悪感もあります」</p>
                <p><strong>復職面談での対話：</strong>「まずは体調管理を最優先に、無理のないペースで復帰しましょう。チーム全体であなたの復帰を歓迎しています」</p>
                <p><strong>段階的復帰計画：</strong>「最初の1ヶ月は日勤のみ、2ヶ月目から夜勤も段階的に。何か不安があればいつでも相談してください」</p>
              </div>
            </div>
            
            <div className="bg-blue-50 rounded-lg p-4">
              <h4 className="font-semibold text-blue-900 mb-2">🎯 復職面談で重視するポイント</h4>
              <ul className="text-sm text-blue-800 space-y-1">
                <li>• <strong>健康状態確認：</strong>体調とメンタル面の回復状況</li>
                <li>• <strong>復帰意欲：</strong>仕事への意欲と準備状況</li>
                <li>• <strong>不安の把握：</strong>復職に対する心配事や懸念</li>
                <li>• <strong>段階的計画：</strong>無理のない復帰スケジュール</li>
                <li>• <strong>継続支援：</strong>復職後のフォロー体制</li>
              </ul>
            </div>
          </div>

          <div className="space-y-4">
            <div className="bg-yellow-50 rounded-lg p-4">
              <h4 className="font-semibold text-yellow-900 mb-2">💡 復職面談の進め方</h4>
              <div className="text-sm text-yellow-800 space-y-2">
                <div><strong>導入（10分）：</strong>温かい雰囲気作り、休職期間の労い</div>
                <div><strong>現状確認（15分）：</strong>体調回復状況、医師の診断書確認</div>
                <div><strong>復帰計画（20分）：</strong>段階的復帰スケジュールの相談</div>
                <div><strong>サポート体制（10分）：</strong>必要な配慮事項の確認</div>
                <div><strong>まとめ（5分）：</strong>次回フォロー面談の約束</div>
              </div>
            </div>

            <div className="bg-purple-50 rounded-lg p-4">
              <h4 className="font-semibold text-purple-900 mb-2">🤝 サポート体制</h4>
              <div className="text-sm text-purple-800 space-y-1">
                <div className="flex justify-between"><span>初期サポート:</span><span>メンター制度</span></div>
                <div className="flex justify-between"><span>業務調整:</span><span>段階的負荷増加</span></div>
                <div className="flex justify-between"><span>定期面談:</span><span>週1回→月1回</span></div>
                <div className="flex justify-between"><span>医療連携:</span><span>産業医との協働</span></div>
              </div>
            </div>
          </div>
        </div>
      </div>
>>>>>>> ad61c05a

      {/* 退職面談のストーリー */}
      <div className="bg-white border border-red-200 rounded-xl p-6">
        <div className="flex items-center gap-4 mb-6">
          <div className="p-3 bg-red-500 rounded-full">
            <span className="text-2xl">👋</span>
          </div>
          <div>
            <h3 className="text-xl font-bold text-red-900">退職面談のストーリー</h3>
            <p className="text-red-700">感謝とともに新たな門出を支援する最終面談</p>
          </div>
        </div>

        <div className="grid md:grid-cols-2 gap-6">
          <div className="space-y-4">
            <div className="bg-red-50 rounded-lg p-4">
              <h4 className="font-semibold text-red-900 mb-2">📖 田中さん（看護師・キャリアアップのための転職）のケース</h4>
              <div className="text-sm text-red-800 space-y-2">
                <p><strong>退職理由：</strong>「5年間お世話になりましたが、専門看護師を目指して大学病院に転職することにしました」</p>
                <p><strong>組織への感謝：</strong>「この病院で基礎をしっかり学べました。特に新人時代の温かいサポートは忘れません」</p>
                <p><strong>改善提案：</strong>「後輩のために、プリセプター制度をもう少し体系化できればと思います」</p>
                <p><strong>引継ぎ状況：</strong>「担当患者の引継ぎは完了し、マニュアルも更新しています」</p>
              </div>
            </div>
            
            <div className="bg-orange-50 rounded-lg p-4">
              <h4 className="font-semibold text-orange-900 mb-2">🎯 退職面談で重視するポイント</h4>
              <ul className="text-sm text-orange-800 space-y-1">
                <li>• <strong>退職理由確認：</strong>本当の退職理由と改善可能性</li>
                <li>• <strong>業務引継ぎ：</strong>完全な引継ぎ状況の確認</li>
                <li>• <strong>改善提案：</strong>組織改善への貴重な意見聴取</li>
                <li>• <strong>感謝の表明：</strong>貢献への感謝と良好な関係維持</li>
                <li>• <strong>将来の関係：</strong>OBとしての継続的な関係性</li>
              </ul>
            </div>
          </div>

          <div className="space-y-4">
            <div className="bg-indigo-50 rounded-lg p-4">
              <h4 className="font-semibold text-indigo-900 mb-2">💡 退職面談の進め方</h4>
              <div className="text-sm text-indigo-800 space-y-2">
                <div><strong>開始（5分）：</strong>これまでの労いと感謝の表明</div>
                <div><strong>退職理由（15分）：</strong>詳細な理由と改善可能性の確認</div>
                <div><strong>振り返り（15分）：</strong>在職期間の成果と学びの共有</div>
                <div><strong>改善提案（10分）：</strong>組織への建設的な意見聴取</div>
                <div><strong>引継ぎ確認（10分）：</strong>業務引継ぎ完了状況の最終確認</div>
                <div><strong>お別れ（5分）：</strong>今後の活躍祈願と関係継続の約束</div>
              </div>
            </div>

            <div className="bg-teal-50 rounded-lg p-4">
              <h4 className="font-semibold text-teal-900 mb-2">📋 退職タイプ別対応</h4>
              <div className="text-sm text-teal-800 space-y-1">
                <div className="flex justify-between"><span>キャリアアップ:</span><span>応援・推奨</span></div>
                <div className="flex justify-between"><span>家庭の事情:</span><span>理解・配慮</span></div>
                <div className="flex justify-between"><span>職場不満:</span><span>改善検討</span></div>
                <div className="flex justify-between"><span>健康問題:</span><span>労い・支援</span></div>
              </div>
            </div>
          </div>
        </div>
      </div>

      {/* まとめ */}
      <div className="bg-gray-50 border border-gray-200 rounded-xl p-6">
        <h3 className="text-xl font-bold text-gray-800 mb-4">⭐ 特別面談の成功の秘訣</h3>
        <div className="grid md:grid-cols-2 gap-4">
          <div className="bg-white rounded-lg p-4">
            <h4 className="font-semibold text-green-900 mb-2">復職面談</h4>
            <p className="text-sm text-gray-700">「安心感」と「段階的サポート」で、無理のない職場復帰を実現</p>
          </div>
          <div className="bg-white rounded-lg p-4">
            <h4 className="font-semibold text-red-900 mb-2">退職面談</h4>
            <p className="text-sm text-gray-700">「感謝」と「建設的対話」で、良好な関係を保ちながら改善に活用</p>
          </div>
        </div>
      </div>
    </div>
  );
}

// サポート面談ガイドタブ - ストーリー仕立て
function SupportInterviewGuide(): React.ReactElement {
  return (
    <div className="space-y-8">
      {/* サポート面談の基本方針 */}
      <div className="bg-purple-50 border border-purple-200 rounded-xl p-6">
        <h2 className="text-2xl font-bold text-purple-900 mb-4 flex items-center gap-3">
          <span className="text-3xl">💬</span>
          サポート面談ガイド
        </h2>
        <p className="text-purple-800 text-lg mb-4">
          サポート面談は、職員からの相談申込に基づいて実施する任意の支援面談です。
          職員の主体性を尊重し、具体的な問題解決や成長支援を行います。
        </p>
        <div className="grid md:grid-cols-3 gap-4 mt-4">
          <div className="bg-white/80 rounded-lg p-3">
            <h4 className="font-semibold text-purple-900 text-sm">キャリア相談面談</h4>
            <p className="text-xs text-purple-700 mt-1">将来設計・スキル開発</p>
          </div>
          <div className="bg-white/80 rounded-lg p-3">
            <h4 className="font-semibold text-purple-900 text-sm">職場環境相談面談</h4>
            <p className="text-xs text-purple-700 mt-1">人間関係・業務負荷</p>
          </div>
          <div className="bg-white/80 rounded-lg p-3">
            <h4 className="font-semibold text-purple-900 text-sm">個別支援面談</h4>
            <p className="text-xs text-purple-700 mt-1">個人的な課題・悩み</p>
          </div>
        </div>
      </div>

      {/* まとめ */}
      <div className="bg-gray-50 border border-gray-200 rounded-xl p-6">
        <h3 className="text-xl font-bold text-gray-800 mb-4">🌟 サポート面談の特徴</h3>
        <div className="grid md:grid-cols-2 gap-6">
          <div className="bg-white rounded-lg p-4">
            <h4 className="font-semibold text-purple-900 mb-2">職員主導の相談システム</h4>
            <p className="text-sm text-gray-700">職員自身が必要を感じた時に申込む任意の面談制度</p>
          </div>
          <div className="bg-white rounded-lg p-4">
            <h4 className="font-semibold text-blue-900 mb-2">VoiceDrive連携</h4>
            <p className="text-sm text-gray-700">VoiceDriveシステムとの連携により、24時間いつでも相談申込が可能</p>
          </div>
        </div>
        
        <div className="mt-6 p-4 bg-indigo-50 rounded-lg border border-indigo-200">
          <h4 className="font-semibold text-indigo-900 mb-2">📋 実装予定の詳細ストーリー</h4>
          <p className="text-sm text-indigo-800">
            サポート面談の具体的なストーリーコンテンツは、VoiceDriveシステムとの連携機能実装後に、
            実際の相談事例を基に作成予定です。各カテゴリ別の対応パターンやベストプラクティスを
            ストーリー形式で提供します。
          </p>
        </div>
      </div>
    </div>
  );
}

// 第1段階実装: 新規追加 - ダッシュボードタブ
function DashboardTab(): React.ReactElement {
  // 面談タイプのデータ（実際の統計に置き換え予定）
  const interviewTypes = [
    { type: 'new_employee_monthly', label: '新入職員月次面談', count: 12, required: 15, rate: 80 },
    { type: 'regular_annual', label: '一般職員年次面談', count: 45, required: 60, rate: 75 },
    { type: 'management_biannual', label: '管理職半年面談', count: 8, required: 10, rate: 80 },
    { type: 'incident_followup', label: 'インシデント後面談', count: 2, urgent: true },
    { type: 'return_to_work', label: '復職面談', count: 1, scheduled: 2 },
    { type: 'feedback', label: 'フィードバック面談', count: 30, required: 50, rate: 60 },
    { type: 'career_support', label: 'キャリア系面談', count: 5, pending: 3 },
    { type: 'workplace_support', label: '職場環境系面談', count: 5, pending: 2 },
    { type: 'exit_interview', label: '退職面談', count: 1, scheduled: 1 },
    { type: 'individual_consultation', label: '個別相談面談', count: 7, available: true },
  ]

  const todayTasks = [
    { time: '09:00', type: '新入職員月次面談', name: '山田花子', location: '面談室A' },
    { time: '14:00', type: 'キャリア系面談', name: '佐藤太郎', location: '面談室B' },
    { time: '16:00', type: '職場環境系面談', name: '鈴木一郎', location: 'オンライン' },
  ]

  return (
    <div className={styles.dashboardContainer}>
      <div className={styles.dashboardHeader}>
        <h2>面談管理ダッシュボード</h2>
        <div className={styles.dashboardActions}>
          <Link href="/interview-bank" className={styles.primaryButton}>
            🏦 面談バンクシステムへ
          </Link>
          <Link href="/interview-bank/create" className={styles.secondaryButton}>
            ✨ AI面談作成
          </Link>
        </div>
      </div>
      
      <div className={styles.dashboardGrid}>
        {/* 本日のタスク */}
        <div className={styles.dashboardCard}>
          <h3>📅 本日の面談予定</h3>
          <div className={styles.todaysList}>
            {todayTasks.map((task, index) => (
              <div key={index} className={styles.todayItem}>
                <span className={styles.todayTime}>{task.time}</span>
                <span className={styles.todayType}>{task.type}</span>
                <span className={styles.todayName}>{task.name}</span>
                <span className={styles.todayLocation}>{task.location}</span>
              </div>
            ))}
          </div>
        </div>

        {/* 緊急対応 */}
        <div className={styles.dashboardCard}>
          <h3>⚠️ 要対応・緊急</h3>
          <div className={styles.urgentList}>
            <div className={styles.urgentItem}>
              <span className={styles.urgentBadge}>緊急</span>
              インシデント後面談: 2件
            </div>
            <div className={styles.urgentItem}>
              <span className={styles.urgentBadge}>期限切れ</span>
              年次面談未実施: 15名
            </div>
            <div className={styles.urgentItem}>
              <span className={styles.urgentBadge}>要確認</span>
              ストレスケア面談: 3件
            </div>
          </div>
        </div>
      </div>

      {/* 面談タイプ別状況 */}
      <div className={styles.typeGrid}>
        <h3>面談タイプ別実施状況</h3>
        <div className={styles.typeCards}>
          {interviewTypes.map((item, index) => (
            <div key={index} className={styles.typeCard}>
              <div className={styles.typeHeader}>
                <span className={styles.typeName}>{item.label}</span>
                {item.urgent && <span className={styles.urgentTag}>緊急</span>}
              </div>
              <div className={styles.typeStats}>
                {item.rate !== undefined && (
                  <div className={styles.progressBar}>
                    <div 
                      className={styles.progressFill} 
                      style={{ width: `${item.rate}%` }}
                    />
                    <span className={styles.progressText}>{item.rate}%</span>
                  </div>
                )}
                {item.required && (
                  <div className={styles.typeCount}>
                    実施: {item.count} / 対象: {item.required}
                  </div>
                )}
                {item.pending && (
                  <div className={styles.typePending}>
                    申込待ち: {item.pending}件
                  </div>
                )}
                {item.scheduled && (
                  <div className={styles.typeScheduled}>
                    予定: {item.scheduled}件
                  </div>
                )}
              </div>
            </div>
          ))}
        </div>
      </div>
    </div>
  )
}

// ガイドセクション（概要・ガイドタブに統合済み）
function GuideSection({ onInterviewTypeClick }: { onInterviewTypeClick: (type: string) => void }): React.ReactElement {
  return (
    <div className="max-w-7xl mx-auto space-y-6 mt-8">
      <h2 className="text-2xl font-bold text-gray-800 mb-6">面談管理システム ガイド</h2>
      
      {/* システム概要 */}
      <div className="bg-white rounded-xl shadow-lg p-6">
        <h3 className="text-xl font-bold text-gray-800 mb-4">📖 システム概要</h3>
        <div className="prose max-w-none text-gray-600">
          <p>このシステムは、医療法人厚生会の面談制度を総合的に管理するためのシステムです。</p>
          <p>3つの分類（定期・特別・サポート）による10種類の面談タイプと13種類の相談カテゴリに対応し、職員と人事部の両方から利用できます。</p>
        </div>
      </div>

      {/* 3分類・10種類の面談体系 */}
      <div className="bg-white rounded-xl shadow-lg p-6">
        <h3 className="text-xl font-bold text-gray-800 mb-4">3分類・10種類の面談体系</h3>
        <div className="bg-orange-50 border-l-4 border-orange-400 p-3 rounded-r-lg mb-4">
          <p className="text-sm font-semibold text-orange-800 mb-1">⚠️ 実装状況のお知らせ</p>
          <p className="text-xs text-gray-700">
            現在、定期面談の3種類（新入職員月次、一般職員年次、管理職半年）が利用可能です。
            特別面談とサポート面談は順次実装予定です。
          </p>
        </div>
        
        <div className="grid md:grid-cols-2 gap-4 mb-6">
          {/* 定期面談 */}
          <div className="bg-gradient-to-br from-blue-50 to-blue-100 rounded-lg p-4">
            <h4 className="font-bold text-blue-900 mb-3 flex items-center gap-2">
              <span className="text-xl">📅</span>
              定期面談（必須）
            </h4>
            <div className="space-y-2 text-sm">
              <div className="bg-white/80 rounded p-2">
                <div className="flex justify-between items-start">
                  <span className="font-semibold text-blue-800">新入職員月次面談</span>
                  <div className="flex gap-1">
                    <span className="text-xs bg-green-500 text-white px-2 py-1 rounded">実装済</span>
                    <span className="text-xs bg-blue-200 px-2 py-1 rounded">月1回</span>
                  </div>
                </div>
                <p className="text-xs text-gray-600 mt-1">入職1年未満の職員対象</p>
              </div>
              <div className="bg-white/80 rounded p-2">
                <div className="flex justify-between items-start">
                  <span className="font-semibold text-blue-800">一般職員年次面談</span>
                  <div className="flex gap-1">
                    <span className="text-xs bg-green-500 text-white px-2 py-1 rounded">実装済</span>
                    <span className="text-xs bg-blue-200 px-2 py-1 rounded">年1回</span>
                  </div>
                </div>
                <p className="text-xs text-gray-600 mt-1">全職員対象</p>
              </div>
              <div className="bg-white/80 rounded p-2">
                <div className="flex justify-between items-start">
                  <span className="font-semibold text-blue-800">管理職半年面談</span>
                  <div className="flex gap-1">
                    <span className="text-xs bg-green-500 text-white px-2 py-1 rounded">実装済</span>
                    <span className="text-xs bg-blue-200 px-2 py-1 rounded">年2回</span>
                  </div>
                </div>
                <p className="text-xs text-gray-600 mt-1">管理職対象</p>
              </div>
            </div>
          </div>
          
          {/* 特別面談 */}
          <div className="bg-gradient-to-br from-orange-50 to-orange-100 rounded-lg p-4">
            <h4 className="font-bold text-orange-900 mb-3 flex items-center gap-2">
              <span className="text-xl">🔶</span>
              特別面談（状況に応じて）
            </h4>
            <div className="space-y-2 text-sm">
              <div className="bg-white/80 rounded p-2">
                <div className="flex justify-between items-start">
                  <span className="font-semibold text-orange-800">復職面談</span>
                  <span className="text-xs bg-gray-400 text-white px-2 py-1 rounded">開発中</span>
                </div>
                <p className="text-xs text-gray-600 mt-1">休職からの復職時</p>
              </div>
              <div className="bg-white/80 rounded p-2">
                <div className="flex justify-between items-start">
                  <span className="font-semibold text-orange-800">インシデント後面談</span>
                  <span className="text-xs bg-gray-400 text-white px-2 py-1 rounded">開発中</span>
                </div>
                <p className="text-xs text-gray-600 mt-1">インシデント発生後</p>
              </div>
              <div className="bg-white/80 rounded p-2">
                <div className="flex justify-between items-start">
                  <span className="font-semibold text-orange-800">退職面談</span>
                  <span className="text-xs bg-gray-400 text-white px-2 py-1 rounded">開発中</span>
                </div>
                <p className="text-xs text-gray-600 mt-1">退職前のヒアリング</p>
              </div>
            </div>
          </div>
          
          {/* サポート面談 */}
          <div className="bg-gradient-to-br from-green-50 to-green-100 rounded-lg p-4 md:col-span-2">
            <h4 className="font-bold text-green-900 mb-3 flex items-center gap-2">
              <span className="text-xl">💬</span>
              サポート面談（任意）
            </h4>
            <div className="grid md:grid-cols-2 gap-2 text-sm">
              <div className="bg-white/80 rounded p-2">
                <div className="flex justify-between items-start">
                  <span className="font-semibold text-green-800">フィードバック面談</span>
                  <span className="text-xs bg-gray-400 text-white px-2 py-1 rounded">開発中</span>
                </div>
                <p className="text-xs text-gray-600 mt-1">人事評価後の結果共有</p>
              </div>
              <div className="bg-white/80 rounded p-2">
                <div className="flex justify-between items-start">
                  <span className="font-semibold text-green-800">キャリア系面談</span>
                  <span className="text-xs bg-gray-400 text-white px-2 py-1 rounded">開発中</span>
                </div>
                <p className="text-xs text-gray-600 mt-1">キャリアパス、スキル開発、昇進・異動</p>
              </div>
              <div className="bg-white/80 rounded p-2">
                <div className="flex justify-between items-start">
                  <span className="font-semibold text-green-800">職場環境系面談</span>
                  <span className="text-xs bg-gray-400 text-white px-2 py-1 rounded">開発中</span>
                </div>
                <p className="text-xs text-gray-600 mt-1">職場環境、人間関係、業務負荷</p>
              </div>
              <div className="bg-white/80 rounded p-2">
                <div className="flex justify-between items-start">
                  <span className="font-semibold text-green-800">個別相談面談</span>
                  <span className="text-xs bg-gray-400 text-white px-2 py-1 rounded">開発中</span>
                </div>
                <p className="text-xs text-gray-600 mt-1">パフォーマンス、給与、研修、その他</p>
              </div>
            </div>
          </div>
        </div>
        
        <div className="bg-yellow-50 border-l-4 border-yellow-400 p-4 rounded-r-lg">
          <p className="text-sm font-semibold text-yellow-800 mb-1">💡 重要なポイント</p>
          <p className="text-xs text-gray-700">
            全ての面談は「評価」ではなく「支援」が目的です。人事評価とは完全に切り離されており、職員の成長と働きやすさの向上を目指しています。
          </p>
        </div>
      </div>

      {/* サポート面談のカテゴリ選択 */}
      <div className="bg-white rounded-xl shadow-lg p-6">
        <h3 className="text-xl font-bold text-gray-800 mb-4">サポート面談のカテゴリ選択</h3>
        <div className="bg-blue-50 border-l-4 border-blue-400 p-3 rounded-r-lg mb-4">
          <p className="text-sm font-semibold text-blue-800 mb-1">📢 カテゴリ選択について</p>
          <p className="text-xs text-gray-700">
            サポート面談（フィードバック面談を除く）では、予約時に相談内容のカテゴリを選択していただきます。
            これにより、面談担当者が事前に準備をして、より充実した面談を実施できます。
          </p>
        </div>
        
        <div className="grid md:grid-cols-3 gap-3">
          <div className="bg-blue-50 rounded-lg p-3">
            <h4 className="font-semibold text-blue-800 text-sm mb-2">🎯 キャリア系面談</h4>
            <ul className="text-xs text-gray-600 space-y-1">
              <li>• キャリアパス（将来の目標）</li>
              <li>• スキル開発（研修・資格）</li>
              <li>• 昇進・昇格</li>
              <li>• 異動・転勤</li>
            </ul>
          </div>
          
          <div className="bg-green-50 rounded-lg p-3">
            <h4 className="font-semibold text-green-800 text-sm mb-2">🏢 職場環境系面談</h4>
            <ul className="text-xs text-gray-600 space-y-1">
              <li>• 職場環境（設備・制度）</li>
              <li>• 人間関係（チームワーク）</li>
              <li>• 業務負荷・ワークライフバランス</li>
              <li>• 健康・安全</li>
            </ul>
          </div>
          
          <div className="bg-purple-50 rounded-lg p-3">
            <h4 className="font-semibold text-purple-800 text-sm mb-2">📦 個別相談面談</h4>
            <ul className="text-xs text-gray-600 space-y-1">
              <li>• パフォーマンス（業務改善）</li>
              <li>• 給与・待遇</li>
              <li>• 研修・教育</li>
              <li>• コンプライアンス</li>
              <li>• その他の相談</li>
            </ul>
          </div>
        </div>
      </div>

      <div className={styles.guideSection}>
        <h3>🔄 業務フロー</h3>
        <ol className={styles.flowList}>
          <li><strong>ダッシュボード</strong>で全体状況を確認</li>
          <li><strong>面談予定</strong>で予約管理</li>
          <li><strong>面談実施</strong>で適切な面談シートを選択・記入</li>
          <li><strong>結果記録</strong>で面談結果とアクションプランを記録</li>
          <li><strong>履歴・分析</strong>で過去の面談を確認・分析</li>
        </ol>
      </div>

      <div className={styles.guideSection}>
        <h3>📄 実装済み面談シート</h3>
        <div className={styles.sheetList}>
          <h4>看護師用面談シート（v4統合版）</h4>
          <ul>
            <li>新人看護師（1年目）: 15分/30分/45分</li>
            <li>一般看護師（2-3年目）: 15分/30分/45分</li>
            <li>中堅看護師（4-10年目）: 15分/30分/45分</li>
            <li>ベテラン看護師（11年以上）: 15分/30分/45分</li>
            <li>主任看護師: 15分/30分/45分</li>
            <li>病棟師長: 15分/30分/45分</li>
          </ul>
          <h4>看護補助者用面談シート（v4統合版）</h4>
          <ul>
            <li>新人看護補助者（1年目）: 15分/30分/45分</li>
            <li>一般看護補助者（2-3年目）: 15分/30分/45分</li>
            <li>ベテラン看護補助者（11年以上）: 15分/30分/45分</li>
            <li>リーダー看護補助者: 15分/30分/45分</li>
          </ul>
          <h4>准看護師用面談シート（v4統合版）</h4>
          <ul>
            <li>新人准看護師（1年目）: 15分/30分/45分</li>
            <li>一般准看護師（2-3年目）: 15分/30分/45分</li>
            <li>中堅准看護師（4-10年目）: 15分/30分/45分</li>
            <li>ベテラン准看護師（11年以上）: 15分/30分/45分</li>
          </ul>
          <h4>医事課職員用面談シート（v5版）</h4>
          <ul>
            <li>医事課職員: 15分/30分/45分</li>
          </ul>
          <div className={styles.sheetViewButton}>
            <button 
              onClick={() => window.location.href = '/interview-sheets-viewer'}
              className={styles.viewButton}
            >
              面談シートを閲覧 →
            </button>
          </div>
        </div>
      </div>

      <div className={styles.guideSection}>
        <h3>⚠️ 重要：職員階層定義について（開発メモ）</h3>
        <div className={styles.developerNote}>
          <h4>面談システムと評価システムの階層対応</h4>
          <p className={styles.warningText}>
            <strong>注意：面談システムと評価システムでは階層定義が異なります</strong>
          </p>
          
          <h5>看護師の役職階層</h5>
          <table className={styles.hierarchyTable}>
            <thead>
              <tr>
                <th>役職</th>
                <th>面談システム</th>
                <th>評価システム</th>
                <th>設計思想</th>
              </tr>
            </thead>
            <tbody>
              <tr>
                <td>主任看護師</td>
                <td><code>leader-nurse</code></td>
                <td><code>ward-chief</code></td>
                <td rowSpan={2}>面談は共通シート<br/>評価は将来細分化</td>
              </tr>
              <tr>
                <td>病棟師長</td>
                <td><code>chief-nurse</code></td>
                <td><code>ward-manager</code></td>
              </tr>
            </tbody>
          </table>
          
          <h5>システム設計の違い</h5>
          <ul className={styles.systemDifference}>
            <li><strong>面談システム（本システム）</strong>: 
              <ul>
                <li>病棟・外来で共通の面談シートを使用</li>
                <li>主任看護師用: <code>leader-nurse-unified-[15/30/45]min</code></li>
                <li>病棟師長用: <code>chief-nurse-unified-[15/30/45]min</code></li>
                <li>メンテナンス性と一貫性を重視した設計</li>
              </ul>
            </li>
            <li><strong>評価システム</strong>: 
              <ul>
                <li>将来的に病棟・外来で異なる評価項目を想定</li>
                <li>病棟主任: <code>ward-chief-evaluation</code></li>
                <li>外来主任: <code>outpatient-chief-evaluation</code>（今後）</li>
                <li>専門性と詳細度を重視した設計</li>
              </ul>
            </li>
          </ul>
          
          <div className={styles.importantNote}>
            <h5>⚠️ ファイル名の注意事項</h5>
            <p>
              <strong>leader-nurse</strong> = 主任看護師（リーダー看護師ではない）<br/>
              <strong>chief-nurse</strong> = 病棟師長（主任看護師ではない）
            </p>
            <p className={styles.highlightText}>
              ※ 新規開発時は必ずこの対応関係を確認してください
            </p>
          </div>
          
          <div className={styles.referenceLink}>
            <p>📚 詳細は階層定義ドキュメントを参照:</p>
            <code>docs/STAFF_HIERARCHY_DEFINITION.md</code>
          </div>
        </div>
      </div>

      <div className={styles.implementationNote}>
        <h3>🚀 今後の実装予定</h3>
        
        <div className={styles.phaseCard}>
          <h4>第2段階実装（VoiceDrive連携準備）</h4>
          <ul>
            <li>予約管理機能の強化（カレンダービュー、承認フロー）</li>
            <li>権限別表示の実装（人事部/一般職員の切り替え）</li>
            <li>API エンドポイントの実装</li>
            <li>通知システムの基盤構築</li>
          </ul>
          <div className={styles.implementationCommand}>
            <code>
              {`// 実装指示（Claude用）:
// 1. 予約管理タブに月/週/日のカレンダービューを追加
// 2. userRole に基づく条件分岐を実装
// 3. /api/v1/interview/bookings のCRUD APIを実装
// 4. WebSocket または Server-Sent Events で通知機能を実装`}
            </code>
          </div>
        </div>

        <div className={styles.phaseCard}>
          <h4>第3段階実装（VoiceDrive連携）</h4>
          <ul>
            <li>VoiceDrive との双方向API連携</li>
            <li>共通データベースの同期機能</li>
            <li>スマホからの予約対応（VoiceDrive経由）</li>
            <li>リアルタイム同期ステータス表示</li>
          </ul>
          <div className={styles.implementationCommand}>
            <code>
              {`// 実装指示（Claude用）:
// 1. docs/interview-api-design.md に基づくAPI実装
// 2. JWT認証の実装（docs/interview-api-design.md 参照）
// 3. Webhook によるイベント駆動型同期
// 4. 同期ステータス監視ダッシュボードの追加
// 参照: docs/INTEGRATION_ARCHITECTURE.md`}
            </code>
          </div>
        </div>

        <div className={styles.phaseCard}>
          <h4>参考ドキュメント</h4>
          <ul>
            <li><code>docs/interview-system-overview.md</code> - 面談制度の詳細仕様</li>
            <li><code>docs/interview-api-design.md</code> - API設計書</li>
            <li><code>docs/INTEGRATION_ARCHITECTURE.md</code> - VoiceDrive連携アーキテクチャ</li>
            <li><code>src/types/interview.ts</code> - 型定義ファイル</li>
          </ul>
        </div>
      </div>
    </div>
  )
}

// 面談バンク質問管理タブ
// 削除済み - 統合バンクシステムに置き換え
function BankSystemTab_Deleted(): React.ReactElement {
  return (
    <div className="p-6 text-center">
      <p className="text-muted-foreground">このタブは統合バンクシステムに置き換えられました。</p>
    </div>
  );
}

// 元のBankSystemTab実装（削除済み）
function BankSystemTab_Original(): React.ReactElement {
  const [activeSection, setActiveSection] = useState<string>('basic_info')
  const [selectedQuestion, setSelectedQuestion] = useState<any>(null)
  const [isEditing, setIsEditing] = useState(false)
  const [questions, setQuestions] = useState<any[]>([])
  const [searchTerm, setSearchTerm] = useState('')

  // セクション定義
  const sections = [
    { id: 'basic_info', label: '基本情報', icon: '👤', color: 'blue', count: 12 },
    { id: 'career_development', label: 'キャリア・成長', icon: '📈', color: 'green', count: 18 },
    { id: 'work_environment', label: '職場環境', icon: '🏢', color: 'purple', count: 15 },
    { id: 'skills_performance', label: 'スキル・パフォーマンス', icon: '⭐', color: 'orange', count: 22 },
    { id: 'team_collaboration', label: 'チーム・連携', icon: '🤝', color: 'teal', count: 14 },
    { id: 'work_life_balance', label: 'ワークライフバランス', icon: '⚖️', color: 'indigo', count: 10 },
    { id: 'future_goals', label: '今後の目標', icon: '🎯', color: 'red', count: 16 },
    { id: 'feedback_improvement', label: 'フィードバック・改善', icon: '💡', color: 'yellow', count: 13 }
  ]

  // モックデータ
  useEffect(() => {
    const mockQuestions = [
      {
        id: 'q001',
        section: 'basic_info',
        text: '現在の業務内容について教えてください',
        type: 'textarea',
        category: 'regular',
        priority: 1,
        usageCount: 245,
        isRequired: true,
        tags: ['基本', '業務内容'],
        createdAt: '2024-01-15',
        createdBy: '田中師長'
      },
      {
        id: 'q002',
        section: 'basic_info',
        text: '職場環境についてどう感じていますか？',
        type: 'scale',
        category: 'regular',
        priority: 2,
        usageCount: 198,
        isRequired: true,
        options: ['非常に良い', '良い', '普通', '改善が必要', '不満'],
        tags: ['職場環境', '満足度'],
        createdAt: '2024-02-01',
        createdBy: '鈴木主任'
      },
      {
        id: 'q003',
        section: 'career_development',
        text: '今後のキャリアプランについて教えてください',
        type: 'textarea',
        category: 'regular',
        priority: 1,
        usageCount: 156,
        isRequired: false,
        tags: ['キャリア', '将来'],
        createdAt: '2024-02-10',
        createdBy: '佐々木師長'
      }
    ]
    setQuestions(mockQuestions)
  }, [])

  const filteredQuestions = questions.filter(q => 
    q.section === activeSection && 
    (searchTerm === '' || q.text.toLowerCase().includes(searchTerm.toLowerCase()))
  )

  return (
    <div className="max-w-7xl mx-auto p-6">
      {/* ヘッダー */}
      <div className="flex items-center justify-between mb-6">
        <div>
          <h2 className="text-3xl font-bold flex items-center gap-2">
            🏦 面談バンク質問管理
          </h2>
          <p className="text-gray-600 mt-1">質問テンプレートの確認・編集・追加</p>
        </div>
        <div className="flex items-center gap-3">
          <span className="bg-blue-100 text-blue-800 px-3 py-1 rounded-full text-sm font-medium">
            📊 総質問数: {questions.length}
          </span>
          <button 
            onClick={() => setIsEditing(true)}
            className="bg-green-600 hover:bg-green-700 text-white px-4 py-2 rounded-lg flex items-center gap-2"
          >
            ➕ 新規質問追加
          </button>
        </div>
      </div>

      <div className="flex gap-6">
        {/* 左サイドバー - セクション一覧 */}
        <div className="w-80 bg-white rounded-xl shadow-sm border">
          <div className="p-4 border-b">
            <h3 className="font-semibold text-gray-900 mb-3">質問セクション</h3>
            <input
              type="text"
              placeholder="質問を検索..."
              value={searchTerm}
              onChange={(e) => setSearchTerm(e.target.value)}
              className="w-full px-3 py-2 border border-gray-300 rounded-lg text-sm"
            />
          </div>
          
          <div className="p-2 max-h-96 overflow-y-auto">
            {sections.map((section) => (
              <button
                key={section.id}
                onClick={() => setActiveSection(section.id)}
                className={`w-full flex items-center justify-between p-3 rounded-lg text-left transition-colors mb-1 ${
                  activeSection === section.id
                    ? `bg-${section.color}-50 text-${section.color}-700 border border-${section.color}-200`
                    : 'text-gray-600 hover:text-gray-900 hover:bg-gray-50'
                }`}
              >
                <div className="flex items-center gap-3">
                  <span className="text-lg">{section.icon}</span>
                  <div>
                    <div className="font-medium text-sm">{section.label}</div>
                    <div className="text-xs text-gray-500">{section.count}問</div>
                  </div>
                </div>
                <span className="text-xs bg-gray-100 text-gray-600 px-2 py-1 rounded-full">
                  {section.count}
                </span>
              </button>
            ))}
          </div>
        </div>

        {/* 中央エリア - 質問リスト */}
        <div className="flex-1 bg-white rounded-xl shadow-sm border">
          <div className="p-4 border-b">
            <div className="flex items-center justify-between">
              <h3 className="font-semibold text-gray-900">
                {sections.find(s => s.id === activeSection)?.label || ''}の質問一覧
              </h3>
              <span className="text-sm text-gray-500">
                {filteredQuestions.length}件の質問
              </span>
            </div>
          </div>
          
          <div className="divide-y max-h-96 overflow-y-auto">
            {filteredQuestions.length === 0 ? (
              <div className="p-8 text-center text-gray-500">
                <div className="text-4xl mb-2">📝</div>
                <p>該当する質問がありません</p>
                <p className="text-sm">新しい質問を追加してください</p>
              </div>
            ) : (
              filteredQuestions.map((question) => (
                <div
                  key={question.id}
                  onClick={() => setSelectedQuestion(question)}
                  className={`p-4 cursor-pointer transition-colors ${
                    selectedQuestion?.id === question.id ? 'bg-blue-50' : 'hover:bg-gray-50'
                  }`}
                >
                  <div className="flex items-start justify-between">
                    <div className="flex-1">
                      <div className="flex items-center gap-2 mb-2">
                        <span className="text-sm font-medium text-gray-700">
                          {question.text}
                        </span>
                        {question.isRequired && (
                          <span className="bg-red-100 text-red-700 text-xs px-2 py-1 rounded-full">
                            必須
                          </span>
                        )}
                      </div>
                      
                      <div className="flex items-center gap-4 text-xs text-gray-500">
                        <span>形式: {question.type}</span>
                        <span>使用回数: {question.usageCount}</span>
                        <span>優先度: {question.priority}</span>
                      </div>
                      
                      <div className="flex flex-wrap gap-1 mt-2">
                        {question.tags.map((tag: string) => (
                          <span key={tag} className="bg-gray-100 text-gray-700 text-xs px-2 py-1 rounded">
                            {tag}
                          </span>
                        ))}
                      </div>
                    </div>
                    
                    <div className="text-right text-xs text-gray-500">
                      <div>{question.createdAt}</div>
                      <div>{question.createdBy}</div>
                    </div>
                  </div>
                </div>
              ))
            )}
          </div>
        </div>

        {/* 右パネル - 質問詳細・編集 */}
        <div className="w-80 bg-white rounded-xl shadow-sm border">
          <div className="p-4 border-b">
            <h3 className="font-semibold text-gray-900">質問詳細</h3>
          </div>
          
          <div className="p-4">
            {selectedQuestion ? (
              <QuestionDetailPanel
                question={selectedQuestion}
                onEdit={() => setIsEditing(true)}
                onDelete={(id) => {
                  setQuestions(questions.filter(q => q.id !== id))
                  setSelectedQuestion(null)
                }}
              />
            ) : (
              <div className="text-center text-gray-500 py-8">
                <div className="text-4xl mb-2">👈</div>
                <p>質問を選択してください</p>
                <p className="text-sm">詳細情報と編集機能が表示されます</p>
              </div>
            )}
          </div>
        </div>
      </div>

      {/* 質問編集モーダル */}
      {isEditing && (
        <QuestionEditModal
          question={selectedQuestion}
          sections={sections}
          onSave={(questionData) => {
            if (selectedQuestion) {
              // 編集
              setQuestions(questions.map(q => 
                q.id === selectedQuestion.id ? { ...q, ...questionData } : q
              ))
            } else {
              // 新規追加
              const newQuestion = {
                id: `q${String(questions.length + 1).padStart(3, '0')}`,
                ...questionData,
                usageCount: 0,
                createdAt: new Date().toISOString().split('T')[0],
                createdBy: '現在のユーザー'
              }
              setQuestions([...questions, newQuestion])
            }
            setIsEditing(false)
            setSelectedQuestion(null)
          }}
          onCancel={() => {
            setIsEditing(false)
            setSelectedQuestion(null)
          }}
        />
      )}
    </div>
  )
}

// 質問詳細パネル
interface QuestionDetailPanelProps {
  question: any
  onEdit: () => void
  onDelete: (id: string) => void
}

function QuestionDetailPanel({ question, onEdit, onDelete }: QuestionDetailPanelProps): React.ReactElement {
  const handleDelete = () => {
    if (window.confirm('この質問を削除しますか？この操作は元に戻すことができません。')) {
      onDelete(question.id)
    }
  }

  return (
    <div className="space-y-4">
      {/* 質問内容 */}
      <div>
        <label className="text-sm font-medium text-gray-700 block mb-2">質問文</label>
        <div className="bg-gray-50 p-3 rounded-lg text-sm">
          {question.text}
        </div>
      </div>

      {/* 基本情報 */}
      <div className="grid grid-cols-2 gap-4">
        <div>
          <label className="text-sm font-medium text-gray-700 block mb-1">回答形式</label>
          <div className="text-sm text-gray-600">{question.type}</div>
        </div>
        <div>
          <label className="text-sm font-medium text-gray-700 block mb-1">優先度</label>
          <div className="text-sm text-gray-600">{question.priority}</div>
        </div>
      </div>

      {/* 選択肢（該当する場合） */}
      {question.options && (
        <div>
          <label className="text-sm font-medium text-gray-700 block mb-2">選択肢</label>
          <div className="space-y-1">
            {question.options.map((option: string, index: number) => (
              <div key={index} className="text-sm text-gray-600 bg-gray-50 px-2 py-1 rounded">
                {index + 1}. {option}
              </div>
            ))}
          </div>
        </div>
      )}

      {/* 使用統計 */}
      <div className="border-t pt-4">
        <h4 className="font-medium text-gray-900 mb-3">使用統計</h4>
        <div className="grid grid-cols-2 gap-4 text-sm">
          <div>
            <span className="text-gray-600">使用回数:</span>
            <span className="font-medium ml-2">{question.usageCount}回</span>
          </div>
          <div>
            <span className="text-gray-600">必須項目:</span>
            <span className="font-medium ml-2">{question.isRequired ? 'はい' : 'いいえ'}</span>
          </div>
        </div>
      </div>

      {/* タグ */}
      <div>
        <label className="text-sm font-medium text-gray-700 block mb-2">タグ</label>
        <div className="flex flex-wrap gap-1">
          {question.tags.map((tag: string) => (
            <span key={tag} className="bg-blue-100 text-blue-700 text-xs px-2 py-1 rounded">
              {tag}
            </span>
          ))}
        </div>
      </div>

      {/* 作成情報 */}
      <div className="border-t pt-4 text-xs text-gray-500">
        <div>作成日: {question.createdAt}</div>
        <div>作成者: {question.createdBy}</div>
      </div>

      {/* アクションボタン */}
      <div className="flex gap-2 pt-4">
        <button
          onClick={onEdit}
          className="flex-1 bg-blue-600 hover:bg-blue-700 text-white px-3 py-2 rounded-lg text-sm"
        >
          📝 編集
        </button>
        <button
          onClick={handleDelete}
          className="flex-1 bg-red-600 hover:bg-red-700 text-white px-3 py-2 rounded-lg text-sm"
        >
          🗑️ 削除
        </button>
      </div>
    </div>
  )
}

// 質問編集モーダル
interface QuestionEditModalProps {
  question: any | null
  sections: any[]
  onSave: (questionData: any) => void
  onCancel: () => void
}

function QuestionEditModal({ question, sections, onSave, onCancel }: QuestionEditModalProps): React.ReactElement {
  const [formData, setFormData] = useState({
    text: question?.text || '',
    type: question?.type || 'textarea',
    section: question?.section || 'basic_info',
    category: question?.category || 'regular',
    priority: question?.priority || 1,
    isRequired: question?.isRequired || false,
    tags: question?.tags?.join(', ') || '',
    options: question?.options?.join('\n') || ''
  })

  const questionTypes = [
    { value: 'textarea', label: 'テキストエリア（長文）' },
    { value: 'text', label: 'テキスト（短文）' },
    { value: 'scale', label: '評価スケール' },
    { value: 'single_choice', label: '単一選択' },
    { value: 'multiple_choice', label: '複数選択' },
    { value: 'rating', label: '評点' },
    { value: 'date', label: '日付' }
  ]

  const categories = [
    { value: 'regular', label: '定期面談' },
    { value: 'special', label: '特別面談' },
    { value: 'support', label: 'サポート面談' }
  ]

  const handleSave = () => {
    if (!formData.text.trim()) {
      alert('質問文を入力してください')
      return
    }

    const questionData = {
      ...formData,
      tags: formData.tags.split(',').map(tag => tag.trim()).filter(tag => tag),
      options: formData.options ? formData.options.split('\n').map(opt => opt.trim()).filter(opt => opt) : undefined
    }

    onSave(questionData)
  }

  return (
    <div className="fixed inset-0 bg-black bg-opacity-50 flex items-center justify-center z-50">
      <div className="bg-white rounded-xl shadow-xl max-w-2xl w-full mx-4 max-h-[90vh] overflow-y-auto">
        <div className="p-6 border-b">
          <h3 className="text-xl font-semibold">
            {question ? '質問を編集' : '新しい質問を追加'}
          </h3>
        </div>

        <div className="p-6 space-y-6">
          {/* 質問文 */}
          <div>
            <label className="block text-sm font-medium text-gray-700 mb-2">
              質問文 <span className="text-red-500">*</span>
            </label>
            <textarea
              value={formData.text}
              onChange={(e) => setFormData({ ...formData, text: e.target.value })}
              className="w-full px-3 py-2 border border-gray-300 rounded-lg resize-none"
              rows={3}
              placeholder="面談で聞きたい質問を入力してください"
            />
          </div>

          {/* 基本設定 */}
          <div className="grid grid-cols-2 gap-4">
            <div>
              <label className="block text-sm font-medium text-gray-700 mb-2">回答形式</label>
              <select
                value={formData.type}
                onChange={(e) => setFormData({ ...formData, type: e.target.value })}
                className="w-full px-3 py-2 border border-gray-300 rounded-lg"
              >
                {questionTypes.map(type => (
                  <option key={type.value} value={type.value}>{type.label}</option>
                ))}
              </select>
            </div>

            <div>
              <label className="block text-sm font-medium text-gray-700 mb-2">セクション</label>
              <select
                value={formData.section}
                onChange={(e) => setFormData({ ...formData, section: e.target.value })}
                className="w-full px-3 py-2 border border-gray-300 rounded-lg"
              >
                {sections.map(section => (
                  <option key={section.id} value={section.id}>{section.label}</option>
                ))}
              </select>
            </div>
          </div>

          <div className="grid grid-cols-3 gap-4">
            <div>
              <label className="block text-sm font-medium text-gray-700 mb-2">面談カテゴリ</label>
              <select
                value={formData.category}
                onChange={(e) => setFormData({ ...formData, category: e.target.value })}
                className="w-full px-3 py-2 border border-gray-300 rounded-lg"
              >
                {categories.map(cat => (
                  <option key={cat.value} value={cat.value}>{cat.label}</option>
                ))}
              </select>
            </div>

            <div>
              <label className="block text-sm font-medium text-gray-700 mb-2">優先度</label>
              <select
                value={formData.priority}
                onChange={(e) => setFormData({ ...formData, priority: parseInt(e.target.value) })}
                className="w-full px-3 py-2 border border-gray-300 rounded-lg"
              >
                <option value={1}>高 (1)</option>
                <option value={2}>中 (2)</option>
                <option value={3}>低 (3)</option>
              </select>
            </div>

            <div className="flex items-center">
              <label className="flex items-center space-x-2">
                <input
                  type="checkbox"
                  checked={formData.isRequired}
                  onChange={(e) => setFormData({ ...formData, isRequired: e.target.checked })}
                  className="rounded"
                />
                <span className="text-sm font-medium text-gray-700">必須項目</span>
              </label>
            </div>
          </div>

          {/* 選択肢（該当する場合） */}
          {(formData.type === 'scale' || formData.type === 'single_choice' || formData.type === 'multiple_choice' || formData.type === 'rating') && (
            <div>
              <label className="block text-sm font-medium text-gray-700 mb-2">
                選択肢（1行に1つずつ入力）
              </label>
              <textarea
                value={formData.options}
                onChange={(e) => setFormData({ ...formData, options: e.target.value })}
                className="w-full px-3 py-2 border border-gray-300 rounded-lg resize-none"
                rows={4}
                placeholder="選択肢1&#10;選択肢2&#10;選択肢3"
              />
            </div>
          )}

          {/* タグ */}
          <div>
            <label className="block text-sm font-medium text-gray-700 mb-2">
              タグ（カンマ区切り）
            </label>
            <input
              type="text"
              value={formData.tags}
              onChange={(e) => setFormData({ ...formData, tags: e.target.value })}
              className="w-full px-3 py-2 border border-gray-300 rounded-lg"
              placeholder="基本, 業務内容, 重要"
            />
          </div>
        </div>

        {/* フッター */}
        <div className="p-6 border-t bg-gray-50 flex justify-end gap-3">
          <button
            onClick={onCancel}
            className="px-4 py-2 text-gray-700 bg-white border border-gray-300 rounded-lg hover:bg-gray-50"
          >
            キャンセル
          </button>
          <button
            onClick={handleSave}
            className="px-4 py-2 bg-blue-600 hover:bg-blue-700 text-white rounded-lg"
          >
            {question ? '更新' : '追加'}
          </button>
        </div>
      </div>
    </div>
  )
}

// 統合概要コンテンツ
function BankOverviewContent(): React.ReactElement {
  return (
    <div className="space-y-6">
      {/* 統計カード */}
      <div className="grid grid-cols-1 md:grid-cols-3 gap-4">
        <div className="bg-blue-50 rounded-lg p-4">
          <div className="flex items-center gap-3">
            <div className="bg-blue-100 p-2 rounded-lg">
              📊
            </div>
            <div>
              <h3 className="font-semibold text-blue-900">総面談数</h3>
              <p className="text-2xl font-bold text-blue-700">1,247</p>
              <p className="text-sm text-blue-600">全バンク合計</p>
            </div>
          </div>
        </div>
        
        <div className="bg-green-50 rounded-lg p-4">
          <div className="flex items-center gap-3">
            <div className="bg-green-100 p-2 rounded-lg">
              ✅
            </div>
            <div>
              <h3 className="font-semibold text-green-900">完了率</h3>
              <p className="text-2xl font-bold text-green-700">94.3%</p>
              <p className="text-sm text-green-600">今月実績</p>
            </div>
          </div>
        </div>
        
        <div className="bg-purple-50 rounded-lg p-4">
          <div className="flex items-center gap-3">
            <div className="bg-purple-100 p-2 rounded-lg">
              ⚡
            </div>
            <div>
              <h3 className="font-semibold text-purple-900">平均時間</h3>
              <p className="text-2xl font-bold text-purple-700">32分</p>
              <p className="text-sm text-purple-600">面談あたり</p>
            </div>
          </div>
        </div>
      </div>

      {/* バンク別状況 */}
      <div className="grid grid-cols-1 lg:grid-cols-3 gap-4">
        <div className="bg-white border rounded-lg p-4">
          <h3 className="font-semibold text-gray-900 mb-3 flex items-center gap-2">
            📅 定期面談バンク
          </h3>
          <div className="space-y-2 text-sm">
            <div className="flex justify-between">
              <span>実施数</span>
              <span className="font-bold">892</span>
            </div>
            <div className="flex justify-between">
              <span>完了</span>
              <span className="font-bold text-green-600">847</span>
            </div>
            <div className="w-full bg-gray-200 rounded-full h-2">
              <div className="bg-green-500 h-2 rounded-full" style={{ width: '95%' }}></div>
            </div>
          </div>
        </div>

        <div className="bg-white border rounded-lg p-4">
          <h3 className="font-semibold text-gray-900 mb-3 flex items-center gap-2">
            ⚠️ 特別面談バンク
          </h3>
          <div className="space-y-2 text-sm">
            <div className="flex justify-between">
              <span>実施数</span>
              <span className="font-bold">187</span>
            </div>
            <div className="flex justify-between">
              <span>重要案件</span>
              <span className="font-bold text-red-600">12</span>
            </div>
            <div className="w-full bg-gray-200 rounded-full h-2">
              <div className="bg-orange-500 h-2 rounded-full" style={{ width: '82%' }}></div>
            </div>
          </div>
        </div>

        <div className="bg-white border rounded-lg p-4">
          <h3 className="font-semibold text-gray-900 mb-3 flex items-center gap-2">
            💬 サポート面談バンク
          </h3>
          <div className="space-y-2 text-sm">
            <div className="flex justify-between">
              <span>申込数</span>
              <span className="font-bold">168</span>
            </div>
            <div className="flex justify-between">
              <span>解決率</span>
              <span className="font-bold text-green-600">89%</span>
            </div>
            <div className="w-full bg-gray-200 rounded-full h-2">
              <div className="bg-purple-500 h-2 rounded-full" style={{ width: '89%' }}></div>
            </div>
          </div>
        </div>
      </div>

      {/* クイックアクセス */}
      <div className="bg-gray-50 rounded-lg p-4">
        <h3 className="font-semibold text-gray-900 mb-4">クイックアクセス</h3>
        <div className="grid grid-cols-2 md:grid-cols-4 gap-3">
          <button 
            onClick={() => window.open('/interview-bank/create', '_blank')}
            className="bg-white hover:bg-gray-50 border border-gray-200 rounded-lg p-3 text-left transition-colors"
          >
            <div className="text-2xl mb-1">✨</div>
            <div className="font-medium text-sm">AI面談作成</div>
          </button>
          <button 
            onClick={() => window.open('/interview-bank', '_blank')}
            className="bg-white hover:bg-gray-50 border border-gray-200 rounded-lg p-3 text-left transition-colors"
          >
            <div className="text-2xl mb-1">📊</div>
            <div className="font-medium text-sm">統計ダッシュボード</div>
          </button>
          <button 
            onClick={() => window.open('/interview-bank/history', '_blank')}
            className="bg-white hover:bg-gray-50 border border-gray-200 rounded-lg p-3 text-left transition-colors"
          >
            <div className="text-2xl mb-1">📋</div>
            <div className="font-medium text-sm">面談履歴</div>
          </button>
          <button 
            onClick={() => window.open('/admin/interview-bank', '_blank')}
            className="bg-white hover:bg-gray-50 border border-gray-200 rounded-lg p-3 text-left transition-colors"
          >
            <div className="text-2xl mb-1">⚙️</div>
            <div className="font-medium text-sm">バンク管理</div>
          </button>
        </div>
      </div>
    </div>
  )
}

// 定期面談バンクコンテンツ
function RegularBankContent(): React.ReactElement {
  return (
    <div className="space-y-4">
      <div className="bg-green-50 border border-green-200 rounded-lg p-4">
        <h3 className="font-semibold text-green-900 mb-2 flex items-center gap-2">
          📅 定期面談バンク - 動的質問生成システム
        </h3>
        <p className="text-green-700 text-sm mb-4">
          職員の経験年数・職種・部署に応じて最適な面談シートを自動生成
        </p>
        <div className="grid grid-cols-1 md:grid-cols-2 gap-4">
          <div>
            <h4 className="font-medium text-green-900 mb-2">対応職種</h4>
            <ul className="text-sm text-green-700 space-y-1">
              <li>• 看護師（新人～ベテラン、主任、師長）</li>
              <li>• 准看護師（新人～ベテラン）</li>
              <li>• 看護補助者（新人～ベテラン、リーダー）</li>
              <li>• 医事課職員（全レベル）</li>
            </ul>
          </div>
          <div>
            <h4 className="font-medium text-green-900 mb-2">生成される時間</h4>
            <ul className="text-sm text-green-700 space-y-1">
              <li>• 15分面談: 8-12問</li>
              <li>• 30分面談: 16-24問</li>
              <li>• 45分面談: 24-36問</li>
            </ul>
          </div>
        </div>
        <button 
          onClick={() => window.open('/interview-bank/create?type=regular', '_blank')}
          className="mt-4 bg-green-600 hover:bg-green-700 text-white px-4 py-2 rounded-lg text-sm"
        >
          定期面談シート生成
        </button>
      </div>
    </div>
  )
}

// 特別面談バンクコンテンツ
function SpecialBankContent(): React.ReactElement {
  return (
    <div className="space-y-4">
      <div className="bg-orange-50 border border-orange-200 rounded-lg p-4">
        <h3 className="font-semibold text-orange-900 mb-2 flex items-center gap-2">
          ⚠️ 特別面談バンク - 状況別対応システム
        </h3>
        <p className="text-orange-700 text-sm mb-4">
          退職・異動・復職・昇進・懲戒など特別な状況に応じた専門質問バンク
        </p>
        <div className="grid grid-cols-1 md:grid-cols-2 gap-4">
          <div>
            <h4 className="font-medium text-orange-900 mb-2">対応面談タイプ</h4>
            <ul className="text-sm text-orange-700 space-y-1">
              <li>• 退職面談（試用期間、一般、自己都合、会社都合）</li>
              <li>• 異動面談（部署異動、配置転換）</li>
              <li>• 復職面談（休職からの復帰）</li>
              <li>• 昇進面談（昇進・昇格対応）</li>
              <li>• 懲戒面談（規律違反対応）</li>
            </ul>
          </div>
          <div>
            <h4 className="font-medium text-orange-900 mb-2">特徴</h4>
            <ul className="text-sm text-orange-700 space-y-1">
              <li>• 状況別専門質問（597問収録）</li>
              <li>• 機密度レベル管理</li>
              <li>• 法的コンプライアンス対応</li>
              <li>• フォローアップ機能</li>
            </ul>
          </div>
        </div>
        <button 
          onClick={() => window.open('/interview-bank/create?type=special', '_blank')}
          className="mt-4 bg-orange-600 hover:bg-orange-700 text-white px-4 py-2 rounded-lg text-sm"
        >
          特別面談シート生成
        </button>
      </div>
    </div>
  )
}

// サポート面談バンクコンテンツ
function SupportBankContent(): React.ReactElement {
  return (
    <div className="space-y-4">
      <div className="bg-purple-50 border border-purple-200 rounded-lg p-4">
        <h3 className="font-semibold text-purple-900 mb-2 flex items-center gap-2">
          💬 サポート面談バンク - VoiceDrive連携システム
        </h3>
        <p className="text-purple-700 text-sm mb-4">
          職員からの相談申込を受けて、カテゴリ別に最適化された面談シートを生成
        </p>
        <div className="grid grid-cols-1 md:grid-cols-2 gap-4">
          <div>
            <h4 className="font-medium text-purple-900 mb-2">相談カテゴリ</h4>
            <ul className="text-sm text-purple-700 space-y-1">
              <li>• キャリア相談（昇進、スキル、異動）</li>
              <li>• 職場環境（設備、人間関係、業務負荷）</li>
              <li>• 個別相談（給与、研修、コンプライアンス）</li>
            </ul>
          </div>
          <div>
            <h4 className="font-medium text-purple-900 mb-2">VoiceDrive連携</h4>
            <ul className="text-sm text-purple-700 space-y-1">
              <li>• SNS申込システム連携</li>
              <li>• リアルタイム通知</li>
              <li>• 自動優先度判定</li>
              <li>• 匿名相談対応</li>
            </ul>
          </div>
        </div>
        <button 
          onClick={() => window.open('/interview-bank/create?type=support', '_blank')}
          className="mt-4 bg-purple-600 hover:bg-purple-700 text-white px-4 py-2 rounded-lg text-sm"
        >
          サポート面談シート生成
        </button>
      </div>

      {/* VoiceDrive連携状況 */}
      <div className="bg-blue-50 border border-blue-200 rounded-lg p-4">
        <h4 className="font-medium text-blue-900 mb-2 flex items-center gap-2">
          🔗 VoiceDrive連携状況
        </h4>
        <div className="grid grid-cols-3 gap-4 text-center">
          <div>
            <div className="text-2xl font-bold text-blue-700">24</div>
            <div className="text-sm text-blue-600">未処理申込</div>
          </div>
          <div>
            <div className="text-2xl font-bold text-green-700">156</div>
            <div className="text-sm text-green-600">今月完了</div>
          </div>
          <div>
            <div className="text-2xl font-bold text-purple-700">2.3h</div>
            <div className="text-sm text-purple-600">平均応答時間</div>
          </div>
        </div>
      </div>
    </div>
  )
}


interface HistoryTabProps {
  interviews: Interview[]
  onInterviewSelect: (interview: Interview) => void
  dateRange?: { start: string; end: string }
  onDateRangeChange?: (range: { start: string; end: string }) => void
}

function HistoryTab({ interviews, onInterviewSelect, dateRange, onDateRangeChange }: HistoryTabProps) {
  const [sortBy, setSortBy] = useState<'date' | 'type' | 'staff'>('date')
  const [sortOrder, setSortOrder] = useState<'asc' | 'desc'>('desc')
  
  const sortedInterviews = [...interviews].sort((a, b) => {
    let comparison = 0
    switch (sortBy) {
      case 'date':
        comparison = new Date(a.bookingDate).getTime() - new Date(b.bookingDate).getTime()
        break
      case 'type':
        comparison = a.interviewType.localeCompare(b.interviewType)
        break
      case 'staff':
        comparison = a.employeeName.localeCompare(b.employeeName)
        break
    }
    return sortOrder === 'asc' ? comparison : -comparison
  })
  
  return (
    <div className={styles.historyContainer}>
      <div className={styles.historyHeader}>
        <h2>面談履歴 ({interviews.length}件)</h2>
        <div className={styles.historyControls}>
          <div className={styles.dateRangeFilter}>
            <input
              type="date"
              value={dateRange?.start || ''}
              onChange={(e) => onDateRangeChange?.({ ...dateRange || { start: '', end: '' }, start: e.target.value })}
              className={styles.dateInput}
              placeholder="開始日"
            />
            <span className={styles.dateRangeSeparator}>〜</span>
            <input
              type="date"
              value={dateRange?.end || ''}
              onChange={(e) => onDateRangeChange?.({ ...dateRange || { start: '', end: '' }, end: e.target.value })}
              className={styles.dateInput}
              placeholder="終了日"
            />
          </div>
          <div className={styles.sortControls}>
            <select
              value={sortBy}
              onChange={(e) => setSortBy(e.target.value as 'date' | 'type' | 'staff')}
              className={styles.sortSelect}
            >
              <option value="date">日付順</option>
              <option value="type">種別順</option>
              <option value="staff">職員順</option>
            </select>
            <button
              className={styles.sortOrderButton}
              onClick={() => setSortOrder(sortOrder === 'asc' ? 'desc' : 'asc')}
              title={sortOrder === 'asc' ? '昇順' : '降順'}
            >
              {sortOrder === 'asc' ? '↑' : '↓'}
            </button>
          </div>
        </div>
      </div>

      <div className={styles.historyList}>
        {sortedInterviews.map((interview) => (
          <div key={interview.id} className={styles.historyItem} onClick={() => onInterviewSelect(interview)}>
            <div className={styles.historyDate}>
              <div className={styles.historyDateText}>{new Date(interview.bookingDate).toLocaleDateString('ja-JP')}</div>
              <div className={styles.historyTime}>{interview.startTime}</div>
            </div>
            <div className={styles.historyInfo}>
              <h4>{interview.employeeName} - {interview.interviewType}</h4>
              <p className={styles.historyPurpose}>{interview.description}</p>
              {interview.outcomeSummary && (
                <p className={styles.historyFeedback}>{interview.outcomeSummary}</p>
              )}
            </div>
            <div className={styles.historyStatus}>
              <span className={styles.statusCompleted}>完了</span>
            </div>
          </div>
        ))}
      </div>
    </div>
  )
}

// 第1段階実装: RecordTab（旧FeedbackTab）
interface RecordTabProps {
  selectedInterview: Interview | null
}

function RecordTab({ selectedInterview }: RecordTabProps) {
  if (!selectedInterview) {
    return (
      <div className={styles.noSelection}>
        <p>面談を選択してください</p>
      </div>
    )
  }

  return (
    <div className={styles.feedbackContainer}>
      <div className={styles.feedbackHeader}>
        <h2>面談結果記録</h2>
        <div className={styles.interviewMeta}>
          <span>{selectedInterview.employeeName}</span>
          <span>{new Date(selectedInterview.bookingDate).toLocaleDateString('ja-JP')}</span>
          <span>{selectedInterview.interviewType}</span>
        </div>
      </div>

      <div className={styles.feedbackForm}>
        <div className={styles.formSection}>
          <h3>面談概要</h3>
          <textarea 
            className={styles.textArea}
            placeholder="面談の概要を入力してください"
            rows={4}
            defaultValue={selectedInterview.employeeNotes}
          />
        </div>

        <div className={styles.formSection}>
          <h3>主な相談内容と対応</h3>
          <textarea 
            className={styles.textArea}
            placeholder="相談内容と対応を入力してください"
            rows={6}
            defaultValue={selectedInterview.outcomeActionItems?.join('\n') || ''}
          />
        </div>

        <div className={styles.formSection}>
          <h3>今後のアクションプラン</h3>
          <textarea 
            className={styles.textArea}
            placeholder="今後のアクションプランを入力してください"
            rows={4}
          />
        </div>

        <div className={styles.formSection}>
          <h3>フォローアップ</h3>
          <label>
            <input type="checkbox" /> フォローアップが必要
          </label>
        </div>

        <div className={styles.formActions}>
          <button className={styles.saveButton}>保存</button>
          <button className={styles.cancelButton}>キャンセル</button>
        </div>
      </div>
    </div>
  )
}


function ReportTab(): React.ReactElement {
  return (
    <div className={styles.reportContainer}>
      <h2>面談レポート</h2>
      <div className={styles.comingSoon}>
        <p>面談レポート機能は現在開発中です</p>
      </div>
    </div>
  )
}

function SettingsTab(): React.ReactElement {
  return (
    <div className={styles.settingsContainer}>
      <h2>面談設定</h2>
      <div className={styles.comingSoon}>
        <p>面談設定機能は現在開発中です</p>
      </div>
    </div>
  )
}

// 履歴・分析タブコンポーネント
interface HistoryAnalysisTabProps {
  interviews: Interview[]
}

function HistoryAnalysisTab({ interviews }: HistoryAnalysisTabProps): React.ReactElement {
  return (
    <div className={styles.historyContainer}>
      <h2>面談履歴・分析</h2>
      <div className={styles.analysisContent}>
        <div className={styles.statsGrid}>
          <div className={styles.statCard}>
            <h3>実施済み面談</h3>
            <p className={styles.statValue}>{interviews.filter(i => i.status === 'completed').length}</p>
          </div>
          <div className={styles.statCard}>
            <h3>予定面談</h3>
            <p className={styles.statValue}>{interviews.filter(i => i.status === 'scheduled').length}</p>
          </div>
          <div className={styles.statCard}>
            <h3>総面談数</h3>
            <p className={styles.statValue}>{interviews.length}</p>
          </div>
        </div>
        <div className={styles.comingSoon}>
          <p>詳細な分析機能は現在開発中です</p>
        </div>
      </div>
    </div>
  )
}

export default function InterviewsPage() {
  return (
    <Suspense fallback={<div>Loading...</div>}>
      <InterviewsPageContent />
    </Suspense>
  )
}// Force rebuild: 1755915257<|MERGE_RESOLUTION|>--- conflicted
+++ resolved
@@ -568,8 +568,6 @@
         </div>
       </div>
 
-<<<<<<< HEAD
-=======
       {/* 管理職のストーリー */}
       <div className="bg-white border border-orange-200 rounded-xl p-6">
         <div className="flex items-center gap-4 mb-6">
@@ -740,7 +738,6 @@
           </div>
         </div>
       </div>
->>>>>>> ad61c05a
 
       {/* 退職面談のストーリー */}
       <div className="bg-white border border-red-200 rounded-xl p-6">
