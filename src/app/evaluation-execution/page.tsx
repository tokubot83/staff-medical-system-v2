'use client';

import React, { useState } from 'react';
import CommonHeader from '@/components/CommonHeader';
import { Card, CardContent, CardHeader, CardTitle, CardDescription } from "@/components/ui/card";
import { Button } from "@/components/ui/button";
import { Badge } from "@/components/ui/badge";
import { Progress } from "@/components/ui/progress";
import { Alert, AlertDescription, AlertTitle } from "@/components/ui/alert";
import { Input } from "@/components/ui/input";
import { Label } from "@/components/ui/label";
import styles from './EvaluationExecution.module.css';
import {
  Select,
  SelectContent,
  SelectItem,
  SelectTrigger,
  SelectValue,
} from "@/components/ui/select";
import { 
  ArrowLeft,
  User,
  FileText,
  CheckCircle,
  Eye,
  MessageSquare,
  AlertTriangle,
  Search,
  Filter,
  Download,
  Upload,
  Calendar,
  Clock,
  TrendingUp,
  Sparkles,
  ChevronRight,
  PlayCircle,
  Edit3,
  Zap,
  Users,
  AlertCircle,
  Send,
  ClipboardList,
  UserCheck,
  HelpCircle,
  RefreshCw,
  Activity
} from 'lucide-react';
import Link from 'next/link';
import { ExperienceLevelMapper, ExperienceLevelsV3 } from '@/services/evaluationV3Service';
import DashboardHeader from '@/components/evaluation/DashboardHeader';
import IntegratedJudgment from '@/components/evaluation/IntegratedJudgment';
import DisclosureManagementV3 from '@/components/evaluation/DisclosureManagementV3';
import AppealReceptionV3 from '@/components/evaluation/AppealReceptionV3';
import EvaluationSheetSelector from '@/components/evaluation/EvaluationSheetSelector';

interface MonthlyEvaluationTask {
  month: number;
  name: string;
  evaluationType: 'contribution' | 'technical' | 'comprehensive';
  points: number;
  status: 'current' | 'upcoming' | 'completed' | 'inactive';
  deadline: string;
  description: string;
  priority: 'high' | 'medium' | 'low';
  tasks: {
    title: string;
    completed: boolean;
    urgent?: boolean;
    staffCount?: number;
  }[];
}

export default function EvaluationExecutionPage() {
  const [currentDate] = useState(new Date());
  const currentMonth = currentDate.getMonth() + 1; // 1-12

  // 月別評価業務データ
  const monthlyEvaluationTasks: MonthlyEvaluationTask[] = [
    {
      month: 6,
      name: '夏季貢献度評価',
      evaluationType: 'contribution',
      points: 25,
      status: currentMonth === 6 ? 'current' : currentMonth > 6 ? 'completed' : 'upcoming',
      deadline: '6月30日',
      description: '組織貢献度の中間評価（年間50点の前半分）',
      priority: 'high',
      tasks: [
        { title: '各施設から評価データ収集', completed: currentMonth > 6, staffCount: 45 },
        { title: 'Excelデータ取込・検証', completed: currentMonth > 6, staffCount: 45 },
        { title: '相対評価ランキング作成', completed: currentMonth > 6 },
        { title: '評価確定・承認', completed: currentMonth > 6 }
      ]
    },
    {
      month: 8,
      name: '夏季評価フォローアップ',
      evaluationType: 'contribution',
      points: 0,
      status: currentMonth === 8 ? 'current' : currentMonth > 8 ? 'completed' : 'upcoming',
      deadline: '8月15日',
      description: '夏季評価結果の確認と異議申立対応',
      priority: 'medium',
      tasks: [
        { title: '夏季評価結果通知完了確認', completed: currentMonth > 8, staffCount: 45 },
        { title: '異議申立の受付・対応', completed: currentMonth > 8, staffCount: 2 },
        { title: '評価結果の最終確定', completed: currentMonth > 8 }
      ]
    },
    {
      month: 12,
      name: '冬季貢献度評価',
      evaluationType: 'contribution',
      points: 25,
      status: currentMonth === 12 ? 'current' : currentMonth > 12 || currentMonth < 4 ? 'completed' : 'upcoming',
      deadline: '12月28日',
      description: '組織貢献度の最終評価（年間50点の後半分）',
      priority: 'high',
      tasks: [
        { title: '各施設から評価データ収集', completed: currentMonth > 12 || currentMonth < 4, staffCount: 45 },
        { title: 'Excelデータ取込・検証', completed: currentMonth > 12 || currentMonth < 4, staffCount: 45 },
        { title: '年間貢献度スコア算出', completed: currentMonth > 12 || currentMonth < 4 },
        { title: '相対評価ランキング作成', completed: currentMonth > 12 || currentMonth < 4 }
      ]
    },
    {
      month: 3,
      name: '技術評価実施',
      evaluationType: 'technical',
      points: 50,
      status: currentMonth === 3 ? 'current' : currentMonth > 3 ? 'completed' : 'upcoming',
      deadline: '3月31日',
      description: '年間技術評価の実施（法人統一30点＋施設特化20点）',
      priority: 'high',
      tasks: [
        { title: '評価シート配布', completed: currentMonth > 3, urgent: currentMonth === 3, staffCount: 45 },
        { title: '上司評価・本人評価の実施', completed: currentMonth > 3, urgent: currentMonth === 3, staffCount: 45 },
        { title: '100点満点スコア確定', completed: currentMonth > 3, staffCount: 45 },
        { title: '2軸相対評価で最終グレード決定', completed: currentMonth > 3 }
      ]
    },
    {
      month: 4,
      name: '年度末評価完了・新年度準備',
      evaluationType: 'comprehensive',
      points: 100,
      status: currentMonth === 4 ? 'current' : currentMonth > 4 ? 'completed' : 'upcoming',
      deadline: '4月15日',
      description: '最終評価結果の確定と新年度準備',
      priority: 'high',
      tasks: [
        { title: '最終評価結果フィードバック', completed: currentMonth > 4, staffCount: 45 },
        { title: '昇給・賞与への反映', completed: currentMonth > 4 },
        { title: '新年度評価計画策定', completed: currentMonth > 4 },
        { title: '評価者研修の実施', completed: currentMonth > 4 }
      ]
    }
  ];

  // 現在月の評価タスクを取得
  const currentMonthTask = monthlyEvaluationTasks.find(task => task.status === 'current');
  const upcomingTasks = monthlyEvaluationTasks.filter(task => task.status === 'upcoming').slice(0, 2);

  // モックデータ：評価対象職員
  const staffList = [
    {
      id: '1',
      name: '山田 花子',
      department: '内科病棟',
      jobCategory: '看護師',
      experienceYears: 3,
      experienceLevel: 'junior',
      experienceLabel: '若手',
      facilityType: 'acute',
      evaluationStatus: 'completed',
      technicalScore: 42,
      contributionScore: 38,
      totalScore: 80,
      grade: 'A'
    },
    {
      id: '2',
      name: '佐藤 太郎',
      department: '外科病棟',
      jobCategory: '看護師',
      experienceYears: 1,
      experienceLevel: 'new',
      experienceLabel: '新人',
      facilityType: 'acute',
      evaluationStatus: 'in-progress',
      technicalScore: 35,
      contributionScore: null,
      totalScore: null,
      grade: null
    },
    {
      id: '3',
      name: '鈴木 美咲',
      department: 'ICU',
      jobCategory: '看護師',
      experienceYears: 8,
      experienceLevel: 'midlevel',
      experienceLabel: '中堅',
      facilityType: 'acute',
      evaluationStatus: 'not-started',
      technicalScore: null,
      contributionScore: null,
      totalScore: null,
      grade: null
    },
    {
      id: '4',
      name: '田中 健一',
      department: '内科病棟',
      jobCategory: '看護師',
      experienceYears: 15,
      experienceLevel: 'veteran',
      experienceLabel: 'ベテラン',
      facilityType: 'acute',
      evaluationStatus: 'disclosed',
      technicalScore: 45,
      contributionScore: 42,
      totalScore: 87,
      grade: 'A'
    },
    {
      id: '5',
      name: '高橋 さゆり',
      department: '外科病棟',
      jobCategory: '看護師',
      experienceYears: 2,
      experienceLevel: 'junior',
      experienceLabel: '若手',
      facilityType: 'recovery',
      evaluationStatus: 'appealed',
      technicalScore: 38,
      contributionScore: 35,
      totalScore: 73,
      grade: 'B',
      appealReason: '技術評価の一部項目について再考を希望'
    }
  ];

  // State定義
  const [activeTab, setActiveTab] = useState('dashboard');
  const [selectedDepartment, setSelectedDepartment] = useState('all');
  const [selectedExperienceLevel, setSelectedExperienceLevel] = useState('all');
  const [searchQuery, setSearchQuery] = useState('');
  const [refreshKey, setRefreshKey] = useState(0);
  const [staffData, setStaffData] = useState(staffList);
  const [selectedStaffForEvaluation, setSelectedStaffForEvaluation] = useState<string | null>(null);

  // フィルタリング
  const filteredStaff = staffData.filter(staff => {
    if (selectedDepartment !== 'all' && staff.department !== selectedDepartment) return false;
    if (selectedExperienceLevel !== 'all' && staff.experienceLevel !== selectedExperienceLevel) return false;
    if (searchQuery && !staff.name.includes(searchQuery)) return false;
    return true;
  });

  const getStatusBadge = (status: string) => {
    switch (status) {
      case 'completed':
        return <Badge className="bg-green-100 text-green-800">評価完了</Badge>;
      case 'in-progress':
        return <Badge className="bg-blue-100 text-blue-800">評価中</Badge>;
      case 'not-started':
        return <Badge className="bg-gray-100 text-gray-800">未着手</Badge>;
      case 'disclosed':
        return <Badge className="bg-purple-100 text-purple-800">開示済み</Badge>;
      case 'appealed':
        return <Badge className="bg-orange-100 text-orange-800">異議申立中</Badge>;
      default:
        return <Badge>-</Badge>;
    }
  };

  const getGradeBadge = (grade: string | null) => {
    if (!grade) return <span className="text-gray-400">-</span>;
    const colors: Record<string, string> = {
      'S': 'bg-red-100 text-red-800',
      'A': 'bg-orange-100 text-orange-800',
      'B': 'bg-green-100 text-green-800',
      'C': 'bg-blue-100 text-blue-800',
      'D': 'bg-gray-100 text-gray-800'
    };
    return <Badge className={colors[grade] || ''}>{grade}</Badge>;
  };

  // 統計情報
  const statistics = {
    total: staffData.length,
    completed: staffData.filter(s => s.evaluationStatus === 'completed' || s.evaluationStatus === 'disclosed').length,
    inProgress: staffData.filter(s => s.evaluationStatus === 'in-progress').length,
    notStarted: staffData.filter(s => s.evaluationStatus === 'not-started').length,
    appealed: staffData.filter(s => s.evaluationStatus === 'appealed').length
  };

  const completionRate = Math.round((statistics.completed / statistics.total) * 100);

  const handleRefresh = () => {
    // データを再取得する処理
    setRefreshKey(prev => prev + 1);
  };

  return (
    <div>
      <CommonHeader title="個人評価管理" />
      <div className={styles.container}>
<<<<<<< HEAD

=======
>>>>>>> ad61c05a
        {/* クイックアクション */}
        <div className="mb-6">
          <h2 className="text-lg font-bold mb-4 flex items-center gap-2">
            <Zap className="h-5 w-5 text-yellow-500" />
            今すぐ必要なアクション
          </h2>
          <div className="grid grid-cols-5 gap-4">
            <Card className="hover:shadow-xl transition-all cursor-pointer border-2 border-transparent hover:border-red-400 bg-gradient-to-br from-red-50 to-red-100">
              <CardContent className="p-4 text-center">
                <div className="mx-auto mb-2 p-2 bg-red-500 rounded-full w-fit">
                  <AlertCircle className="h-6 w-6 text-white" />
                </div>
                <h3 className="font-bold text-red-900 text-sm">未着手者</h3>
                <p className="text-2xl font-bold text-red-600 mt-1">{statistics.notStarted}名</p>
                <Button size="sm" variant="outline" className="mt-2 text-xs">
                  リマインド送信
                </Button>
              </CardContent>
            </Card>
            
            <Card className="hover:shadow-xl transition-all cursor-pointer border-2 border-transparent hover:border-blue-400 bg-gradient-to-br from-blue-50 to-blue-100">
              <CardContent className="p-4 text-center">
                <div className="mx-auto mb-2 p-2 bg-blue-500 rounded-full w-fit">
                  <ClipboardList className="h-6 w-6 text-white" />
                </div>
                <h3 className="font-bold text-blue-900 text-sm">評価中</h3>
                <p className="text-2xl font-bold text-blue-600 mt-1">{statistics.inProgress}名</p>
                <Button size="sm" variant="outline" className="mt-2 text-xs">
                  進捗確認
                </Button>
              </CardContent>
            </Card>
            
            <Card className="hover:shadow-xl transition-all cursor-pointer border-2 border-transparent hover:border-green-400 bg-gradient-to-br from-green-50 to-green-100">
              <CardContent className="p-4 text-center">
                <div className="mx-auto mb-2 p-2 bg-green-500 rounded-full w-fit">
                  <CheckCircle className="h-6 w-6 text-white" />
                </div>
                <h3 className="font-bold text-green-900 text-sm">完了</h3>
                <p className="text-2xl font-bold text-green-600 mt-1">{statistics.completed}名</p>
                <Button size="sm" variant="outline" className="mt-2 text-xs">
                  結果確認
                </Button>
              </CardContent>
            </Card>
            
            <Card className="hover:shadow-xl transition-all cursor-pointer border-2 border-transparent hover:border-orange-400 bg-gradient-to-br from-orange-50 to-orange-100">
              <CardContent className="p-4 text-center">
                <div className="mx-auto mb-2 p-2 bg-orange-500 rounded-full w-fit">
                  <MessageSquare className="h-6 w-6 text-white" />
                </div>
                <h3 className="font-bold text-orange-900 text-sm">異議申立</h3>
                <p className="text-2xl font-bold text-orange-600 mt-1">{statistics.appealed}名</p>
                <Button size="sm" variant="outline" className="mt-2 text-xs">
                  対応確認
                </Button>
              </CardContent>
            </Card>
            
            <Card className="hover:shadow-xl transition-all cursor-pointer border-2 border-transparent hover:border-purple-400 bg-gradient-to-br from-purple-50 to-purple-100">
              <CardContent className="p-4 text-center">
                <div className="mx-auto mb-2 p-2 bg-purple-500 rounded-full w-fit">
                  <TrendingUp className="h-6 w-6 text-white" />
                </div>
                <h3 className="font-bold text-purple-900 text-sm">完了率</h3>
                <p className="text-2xl font-bold text-purple-600 mt-1">{completionRate}%</p>
                <Button size="sm" variant="outline" className="mt-2 text-xs">
                  詳細分析
                </Button>
              </CardContent>
            </Card>
          </div>
        </div>

        {/* 統合ダッシュボードヘッダー */}
        <DashboardHeader
          title="評価統合ダッシュボード"
          description="評価進捗と研修受講状況を一元管理"
          onRefresh={handleRefresh}
        />
        {/* 進捗オーバービューカード */}
        <div className="grid grid-cols-2 gap-4 mb-6">
          <Card className="border-2 border-blue-200">
            <CardHeader className="pb-3">
              <CardTitle className="text-base flex items-center gap-2">
                <Users className="h-5 w-5 text-blue-600" />
                評価対象者サマリー
              </CardTitle>
            </CardHeader>
            <CardContent>
              <div className="grid grid-cols-2 gap-4">
                <div className="text-center p-3 bg-gray-50 rounded-lg">
                  <div className="text-3xl font-bold text-gray-700">{statistics.total}</div>
                  <div className="text-sm text-gray-600">全対象者</div>
                </div>
                <div className="space-y-2">
                  <div className="flex justify-between items-center">
                    <span className="text-sm text-gray-600">完了</span>
                    <span className="font-bold text-green-600">{statistics.completed}</span>
                  </div>
                  <div className="flex justify-between items-center">
                    <span className="text-sm text-gray-600">進行中</span>
                    <span className="font-bold text-blue-600">{statistics.inProgress}</span>
                  </div>
                  <div className="flex justify-between items-center">
                    <span className="text-sm text-gray-600">未着手</span>
                    <span className="font-bold text-gray-600">{statistics.notStarted}</span>
                  </div>
                </div>
              </div>
            </CardContent>
          </Card>
          
          <Card className="border-2 border-green-200">
            <CardHeader className="pb-3">
              <CardTitle className="text-base flex items-center gap-2">
                <Activity className="h-5 w-5 text-green-600" />
                進捗状況
              </CardTitle>
            </CardHeader>
            <CardContent>
              <div className="space-y-3">
                <div>
                  <div className="flex justify-between items-center mb-2">
                    <span className="text-sm font-medium">全体進捗</span>
                    <span className="text-2xl font-bold text-green-600">{completionRate}%</span>
                  </div>
                  <Progress value={completionRate} className="h-3" />
                </div>
                <Alert className="border-yellow-200 bg-yellow-50">
                  <Clock className="h-4 w-4 text-yellow-600" />
                  <AlertDescription className="text-sm">
                    締切まであと<strong>7日</strong>
                  </AlertDescription>
                </Alert>
              </div>
            </CardContent>
          </Card>
        </div>

        {/* 進捗バー */}
        <Card className="mb-6">
          <CardContent className="p-4">
            <div className="flex items-center justify-between mb-2">
              <span className="text-sm font-medium">全体進捗</span>
              <span className="text-sm text-gray-600">{completionRate}%</span>
            </div>
            <Progress value={completionRate} className="h-2" />
          </CardContent>
        </Card>

        {/* V3評価システム専用ヘッダー */}
        <div className="mb-4 flex items-center justify-between">
          <div className={styles.mainTabNavigation}>
            {[
              { id: 'dashboard', label: '作業ダッシュボード', icon: '🏠' },
              { id: 'input', label: '評価入力', icon: '✍️' },
              { id: 'review', label: '評価確認', icon: '🔍' },
              { id: 'judgment', label: '総合判定', icon: '⚖️' },
              { id: 'disclosure', label: '評価開示', icon: '👁️' },
              { id: 'appeal', label: '異議申立', icon: '📢' }
            ].map((tab) => (
              <button
                key={tab.id}
                onClick={() => setActiveTab(tab.id)}
                className={`${styles.mainTabButton} ${activeTab === tab.id ? styles.active : ''}`}
              >
                <span className={styles.tabIcon}>{tab.icon}</span>
                <span className={styles.tabLabel}>{tab.label}</span>
              </button>
            ))}
          </div>
          
          {/* V3システム表示 */}
          <div className="flex items-center gap-2 bg-gradient-to-r from-purple-50 to-indigo-50 border border-purple-200 rounded-lg px-4 py-2 shadow-sm">
            <Sparkles className="w-5 h-5 text-purple-600" />
            <div className="text-sm">
              <div className="font-medium text-purple-900">V3評価システム</div>
              <div className="text-purple-700">技術50点+組織貢献50点</div>
            </div>
            <Badge className="bg-purple-100 text-purple-800 font-medium">
              100点満点
            </Badge>
          </div>
        </div>

        <div className={styles.tabContent}>
          {activeTab === 'dashboard' && (
            <div className="space-y-6 p-6">
              {/* 現在の評価業務カード */}
              {currentMonthTask && (
                <Card className="border-4 border-blue-600 bg-gradient-to-r from-blue-100 via-indigo-100 to-purple-100 shadow-2xl ring-4 ring-blue-200 ring-opacity-30">
                  <CardHeader>
                    <div className="flex items-center justify-between">
                      <div className="flex items-center gap-4">
                        <div className={`p-4 rounded-full shadow-lg animate-pulse ${
                          currentMonthTask.evaluationType === 'contribution' ? 'bg-gradient-to-br from-green-600 to-emerald-700' :
                          currentMonthTask.evaluationType === 'technical' ? 'bg-gradient-to-br from-purple-600 to-indigo-700' :
                          'bg-gradient-to-br from-orange-600 to-red-700'
                        }`}>
                          {currentMonthTask.evaluationType === 'contribution' && <Users className="h-8 w-8 text-white drop-shadow-lg" />}
                          {currentMonthTask.evaluationType === 'technical' && <ClipboardList className="h-8 w-8 text-white drop-shadow-lg" />}
                          {currentMonthTask.evaluationType === 'comprehensive' && <Activity className="h-8 w-8 text-white drop-shadow-lg" />}
                        </div>
                        <div>
                          <CardTitle className="text-3xl font-bold bg-gradient-to-r from-blue-700 to-indigo-800 bg-clip-text text-transparent">
                            {currentMonth}月: {currentMonthTask.name}
                          </CardTitle>
                          <CardDescription className="text-xl font-medium text-indigo-700">
                            {currentMonthTask.points > 0 ? `${currentMonthTask.points}点` : 'フォローアップ'} ・ {currentMonthTask.description}
                          </CardDescription>
                        </div>
                      </div>
                      <div className="text-right">
                        <Badge className={`px-6 py-3 text-lg font-semibold shadow-lg animate-pulse ${
                          currentMonthTask.priority === 'high' ? 'bg-gradient-to-r from-red-600 to-pink-700 text-white' :
                          currentMonthTask.priority === 'medium' ? 'bg-gradient-to-r from-yellow-600 to-orange-700 text-white' :
                          'bg-gradient-to-r from-blue-600 to-indigo-700 text-white'
                        }`}>
                          🎯 実施中
                        </Badge>
                        <div className="mt-2 text-sm text-indigo-600 font-medium">
                          締切: {currentMonthTask.deadline}
                        </div>
                      </div>
                    </div>
                  </CardHeader>
                  <CardContent>
                    <div className="space-y-4">
                      <h4 className="font-semibold text-lg mb-3 flex items-center gap-2">
                        <CheckCircle className="h-5 w-5 text-blue-600" />
                        今月の作業タスク
                      </h4>
                      <div className="grid grid-cols-2 gap-4">
                        {currentMonthTask.tasks.map((task, idx) => (
                          <div key={idx} className={`flex items-center gap-3 p-4 rounded-xl border transition-all hover:shadow-md ${
                            task.completed ? 'bg-green-50 border-green-200' : 
                            task.urgent ? 'bg-red-50 border-red-200' : 'bg-white border-gray-200'
                          }`}>
                            {task.completed ? (
                              <div className="flex items-center justify-center w-8 h-8 bg-green-500 rounded-full">
                                <CheckCircle className="w-5 h-5 text-white" />
                              </div>
                            ) : task.urgent ? (
                              <div className="flex items-center justify-center w-8 h-8 bg-red-500 rounded-full animate-pulse">
                                <Clock className="w-5 h-5 text-white" />
                              </div>
                            ) : (
                              <div className="w-8 h-8 border-2 border-gray-300 rounded-full flex items-center justify-center">
                                <div className="w-4 h-4 border-2 border-gray-300 rounded-full" />
                              </div>
                            )}
                            <div className="flex-1">
                              <span className={`font-medium ${
                                task.completed ? 'text-green-700' : 
                                task.urgent ? 'text-red-700' : 'text-gray-700'
                              }`}>
                                {task.title}
                              </span>
                              {task.staffCount && (
                                <div className="text-xs text-gray-600 mt-1">
                                  対象: {task.staffCount}名
                                </div>
                              )}
                              <div className="flex gap-2 mt-1">
                                {task.urgent && !task.completed && (
                                  <Badge variant="destructive" className="text-xs animate-pulse">緊急</Badge>
                                )}
                                {task.completed && (
                                  <Badge className="bg-green-100 text-green-800 text-xs">完了済み</Badge>
                                )}
                              </div>
                            </div>
                          </div>
                        ))}
                      </div>
                      
                      {/* クイックアクション */}
                      <div className="mt-6 flex gap-3">
                        {currentMonthTask.evaluationType === 'contribution' && (
                          <Button className="flex-1 bg-gradient-to-r from-green-500 to-emerald-600 hover:from-green-600 hover:to-emerald-700">
                            <Upload className="h-5 w-5 mr-2" />
                            Excelデータ取込
                          </Button>
                        )}
                        {currentMonthTask.evaluationType === 'technical' && (
                          <Button 
                            className="flex-1 bg-gradient-to-r from-purple-500 to-indigo-600 hover:from-purple-600 hover:to-indigo-700"
                            onClick={() => setActiveTab('input')}
                          >
                            <ClipboardList className="h-5 w-5 mr-2" />
                            技術評価開始
                          </Button>
                        )}
                        <Link href="/evaluation-design">
                          <Button variant="outline" className="px-6">
                            <Calendar className="h-4 w-4 mr-2" />
                            年間スケジュール
                          </Button>
                        </Link>
                      </div>
                    </div>
                  </CardContent>
                </Card>
              )}
              
              {/* 今後の予定 */}
              {upcomingTasks.length > 0 && (
                <Card className="border-2 border-purple-200">
                  <CardHeader>
                    <CardTitle className="flex items-center gap-2">
                      <Calendar className="h-5 w-5 text-purple-600" />
                      今後の評価予定
                    </CardTitle>
                    <CardDescription>
                      次の評価業務の準備と計画
                    </CardDescription>
                  </CardHeader>
                  <CardContent>
                    <div className="space-y-4">
                      {upcomingTasks.map((task, idx) => (
                        <div key={task.month} className="flex items-center justify-between p-4 bg-purple-50 rounded-lg border border-purple-200">
                          <div className="flex items-center gap-3">
                            <div className="p-2 bg-purple-200 rounded-full">
                              {task.evaluationType === 'contribution' && <Users className="h-5 w-5 text-purple-700" />}
                              {task.evaluationType === 'technical' && <ClipboardList className="h-5 w-5 text-purple-700" />}
                              {task.evaluationType === 'comprehensive' && <Activity className="h-5 w-5 text-purple-700" />}
                            </div>
                            <div>
                              <div className="font-semibold text-purple-900">
                                {task.month}月: {task.name}
                              </div>
                              <div className="text-sm text-purple-700">
                                {task.points > 0 ? `${task.points}点` : 'フォルローアップ'} ・ 締切: {task.deadline}
                              </div>
                            </div>
                          </div>
                          <Badge className="bg-purple-100 text-purple-800">
                            予定
                          </Badge>
                        </div>
                      ))}
                    </div>
                  </CardContent>
                </Card>
              )}
            </div>
          )}
          
          {activeTab === 'input' && (
            <div className="space-y-6 p-6">
              {/* 評価シート選択モード */}
              {selectedStaffForEvaluation ? (
                <div>
                  <div className="mb-4 flex items-center gap-4">
                    <Button
                      variant="outline"
                      onClick={() => setSelectedStaffForEvaluation(null)}
                      className="flex items-center gap-2"
                    >
                      <ArrowLeft className="h-4 w-4" />
                      職員一覧に戻る
                    </Button>
                    <div className="text-lg font-semibold">
                      {staffData.find(s => s.id === selectedStaffForEvaluation)?.name} の評価
                    </div>
                  </div>
                  
                  <EvaluationSheetSelector
                    staff={staffData.find(s => s.id === selectedStaffForEvaluation)!}
                    onEvaluationSubmit={async (evaluationData) => {
                      console.log('評価データ受信:', evaluationData);
                      
                      // 実際の評価データ保存処理
                      try {
                        // 職員の評価状況を更新
                        const contributionScore = Math.round(Math.random() * 50); // 仮の値
                        const totalScore = Math.round(evaluationData.technicalTotal + contributionScore);
                        
                        const updatedStaff = staffData.map(staff => {
                          if (staff.id === selectedStaffForEvaluation) {
                            return {
                              ...staff,
                              evaluationStatus: 'completed' as const,
                              technicalScore: evaluationData.technicalTotal,
                              contributionScore,
                              totalScore,
                              grade: totalScore >= 90 ? 'S' : 
                                     totalScore >= 80 ? 'A' :
                                     totalScore >= 70 ? 'B' :
                                     totalScore >= 60 ? 'C' : 'D'
                            };
                          }
                          return staff;
                        });
                        
                        // 状態を更新
                        setStaffData(updatedStaff);
                        
                        // リアルタイムでのデータ更新処理（将来的にはAPIに送信）
                        console.log('評価完了:', updatedStaff.find(s => s.id === selectedStaffForEvaluation));
                        
                        alert(`評価が正常に提出されました！\n技術評価: ${evaluationData.technicalTotal}点\n評価項目数: ${evaluationData.corporateEvaluation.items.length + evaluationData.facilityEvaluation.items.length}項目`);
                        
                        setSelectedStaffForEvaluation(null);
                        handleRefresh();
                        
                      } catch (error) {
                        console.error('評価提出エラー:', error);
                        alert('評価の提出中にエラーが発生しました。もう一度お試しください。');
                      }
                    }}
                    mode="input"
                  />
                </div>
              ) : (
                /* 職員一覧表示 */
                <Card className="border-2 border-blue-200">
                  <CardHeader className="bg-gradient-to-r from-blue-50 to-indigo-50">
                    <div className="flex items-center justify-between">
                      <div>
                        <CardTitle className="flex items-center gap-2">
                          <ClipboardList className="h-5 w-5 text-blue-600" />
                          評価対象者一覧
                        </CardTitle>
                        <CardDescription>
                          評価シートへの入力を行います
                        </CardDescription>
                      </div>
                      <Button variant="outline" size="sm" onClick={handleRefresh}>
                        <RefreshCw className="h-4 w-4 mr-2" />
                        更新
                      </Button>
                    </div>
                  </CardHeader>
                  <CardContent>
                    {/* フィルター */}
                    <div className="flex gap-4 mb-6">
                      <div className="flex-1">
                        <div className="relative">
                          <Search className="absolute left-3 top-1/2 transform -translate-y-1/2 text-gray-400 w-4 h-4" />
                          <Input
                            placeholder="職員名で検索"
                            value={searchQuery}
                            onChange={(e) => setSearchQuery(e.target.value)}
                            className="pl-10"
                          />
                        </div>
                      </div>
                      <Select value={selectedDepartment} onValueChange={setSelectedDepartment}>
                        <SelectTrigger className="w-[200px]">
                          <SelectValue placeholder="部署で絞り込み" />
                        </SelectTrigger>
                        <SelectContent>
                          <SelectItem value="all">全部署</SelectItem>
                          <SelectItem value="内科病棟">内科病棟</SelectItem>
                          <SelectItem value="外科病棟">外科病棟</SelectItem>
                          <SelectItem value="ICU">ICU</SelectItem>
                        </SelectContent>
                      </Select>
                      <Select value={selectedExperienceLevel} onValueChange={setSelectedExperienceLevel}>
                        <SelectTrigger className="w-[200px]">
                          <SelectValue placeholder="経験レベル" />
                        </SelectTrigger>
                        <SelectContent>
                          <SelectItem value="all">全レベル</SelectItem>
                          <SelectItem value="new">新人（～1年）</SelectItem>
                          <SelectItem value="junior">若手（2～3年）</SelectItem>
                          <SelectItem value="midlevel">中堅（4～10年）</SelectItem>
                          <SelectItem value="veteran">ベテラン（11年～）</SelectItem>
                        </SelectContent>
                      </Select>
                    </div>

                    {/* 職員リスト */}
                    <div className="space-y-3">
                      {filteredStaff.map((staff) => {
                        const isNotStarted = staff.evaluationStatus === 'not-started';
                        const isInProgress = staff.evaluationStatus === 'in-progress';
                        const isCompleted = staff.evaluationStatus === 'completed' || staff.evaluationStatus === 'disclosed';
                        const isAppealed = staff.evaluationStatus === 'appealed';
                        
                        return (
                          <div key={staff.id} className={`border-2 rounded-lg p-4 hover:shadow-lg transition-all
                            ${isNotStarted ? 'border-red-200 bg-red-50' : ''}
                            ${isInProgress ? 'border-blue-200 bg-blue-50' : ''}
                            ${isCompleted ? 'border-green-200 bg-green-50' : ''}
                            ${isAppealed ? 'border-orange-200 bg-orange-50' : ''}
                          `}>
                            <div className="flex items-center justify-between">
                              <div className="flex items-center gap-4">
                                <div className={`w-12 h-12 rounded-full flex items-center justify-center
                                  ${isNotStarted ? 'bg-red-200' : ''}
                                  ${isInProgress ? 'bg-blue-200' : ''}
                                  ${isCompleted ? 'bg-green-200' : ''}
                                  ${isAppealed ? 'bg-orange-200' : ''}
                                `}>
                                  <User className={`w-6 h-6
                                    ${isNotStarted ? 'text-red-600' : ''}
                                    ${isInProgress ? 'text-blue-600' : ''}
                                    ${isCompleted ? 'text-green-600' : ''}
                                    ${isAppealed ? 'text-orange-600' : ''}
                                  `} />
                                </div>
                                <div>
                                  <h4 className="font-bold text-lg">{staff.name}</h4>
                                  <div className="flex items-center gap-2 text-sm text-gray-600">
                                    <Badge variant="outline" className="text-xs">{staff.department}</Badge>
                                    <Badge variant="outline" className="text-xs">{staff.jobCategory}</Badge>
                                    <Badge className="bg-purple-100 text-purple-800 text-xs">{staff.experienceLabel}</Badge>
                                  </div>
                                </div>
                              </div>
                              <div className="flex items-center gap-4">
                                <div className="text-right">
                                  {staff.totalScore !== null ? (
                                    <div className="flex flex-col items-end">
                                      <div className="flex items-baseline gap-1">
                                        <span className="text-3xl font-bold">{staff.totalScore}</span>
                                        <span className="text-sm text-gray-600">/ 100点</span>
                                      </div>
                                      <div className="mt-1">
                                        {getGradeBadge(staff.grade)}
                                      </div>
                                    </div>
                                  ) : (
                                    <div className="text-gray-400 text-sm">未評価</div>
                                  )}
                                </div>
                                <div className="flex flex-col gap-2">
                                  {getStatusBadge(staff.evaluationStatus)}
                                  <div className="flex gap-2">
                                    {isNotStarted && (
                                      <Link href={`/evaluation-execution/dynamic/${staff.id}`}>
                                        <Button 
                                          className="bg-purple-600 hover:bg-purple-700"
                                          size="sm"
                                          title="AIが経験レベルに応じた評価シートを生成"
                                        >
                                          <Sparkles className="w-4 h-4 mr-2" />
                                          AI生成
                                        </Button>
                                      </Link>
                                    )}
                                    <Button 
                                      variant={isNotStarted ? 'default' : 'outline'}
                                      size="sm"
                                      className={isNotStarted ? 'bg-red-600 hover:bg-red-700' : ''}
                                      onClick={() => setSelectedStaffForEvaluation(staff.id)}
                                    >
                                      {isNotStarted && <PlayCircle className="w-4 h-4 mr-2" />}
                                      {isInProgress && <Edit3 className="w-4 h-4 mr-2" />}
                                      {isCompleted && <Eye className="w-4 h-4 mr-2" />}
                                      {isAppealed && <MessageSquare className="w-4 h-4 mr-2" />}
                                      {isNotStarted ? '評価開始' : 
                                       isInProgress ? '続きから' :
                                       isCompleted ? '結果確認' :
                                       '対応確認'}
                                    </Button>
                                  </div>
                                </div>
                              </div>
                            </div>
                            {isAppealed && staff.appealReason && (
                              <Alert className="mt-3 border-orange-300 bg-orange-100">
                                <AlertTriangle className="h-4 w-4 text-orange-600" />
                                <AlertDescription className="text-sm">
                                  <strong>異議申立理由：</strong> {staff.appealReason}
                                </AlertDescription>
                              </Alert>
                            )}
                          </div>
                        );
                      })}
                    </div>
                  </CardContent>
                </Card>
              )}
            </div>
          )}

          {activeTab === 'review' && (
            <div className="space-y-6 p-6">
            <Card>
              <CardHeader>
                <CardTitle>評価確認</CardTitle>
                <CardDescription>
                  上司評価と本人評価の確認・調整を行います
                </CardDescription>
              </CardHeader>
              <CardContent>
                <Alert>
                  <CheckCircle className="h-4 w-4" />
                  <AlertTitle>評価の確認プロセス</AlertTitle>
                  <AlertDescription>
                    1次評価（上司）と本人評価を比較し、必要に応じて調整会議を実施します
                  </AlertDescription>
                </Alert>
                <div className="mt-6 space-y-4">
                  {filteredStaff
                    .filter(s => s.evaluationStatus === 'completed')
                    .map((staff) => (
                      <div key={staff.id} className="border rounded-lg p-4">
                        <div className="flex items-center justify-between">
                          <div>
                            <h4 className="font-medium">{staff.name}</h4>
                            <p className="text-sm text-gray-600">
                              {staff.department} • {staff.experienceLabel}
                            </p>
                          </div>
                          <Button variant="outline" size="sm">
                            <Eye className="w-4 h-4 mr-2" />
                            詳細確認
                          </Button>
                        </div>
                      </div>
                    ))}
                </div>
              </CardContent>
            </Card>
            </div>
          )}

          {activeTab === 'judgment' && (
            <div className="p-6">
              <IntegratedJudgment />
            </div>
          )}

          {activeTab === 'disclosure' && (
            <div className="p-6">
              <DisclosureManagementV3 />
            </div>
          )}

          {activeTab === 'appeal' && (
            <div className="p-6">
              <AppealReceptionV3 />
            </div>
          )}
        </div>
      </div>
    </div>
  );
}<|MERGE_RESOLUTION|>--- conflicted
+++ resolved
@@ -308,10 +308,6 @@
     <div>
       <CommonHeader title="個人評価管理" />
       <div className={styles.container}>
-<<<<<<< HEAD
-
-=======
->>>>>>> ad61c05a
         {/* クイックアクション */}
         <div className="mb-6">
           <h2 className="text-lg font-bold mb-4 flex items-center gap-2">
