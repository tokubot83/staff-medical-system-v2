'use client';

import { useState, useEffect } from 'react';
import Link from 'next/link';
import { staffListData, staffDatabase } from './data/staffData';

// 型定義
interface Staff {
  id: string;
  name: string;
  nameInitial: string;
  department: string;
  position: string;
  facility?: string;
  grade: 'S' | 'A' | 'B' | 'C';
  status: 'excellent' | 'good' | 'average' | 'poor';
  statusText: string;
  nextAction: string;
  priority: 'emergency' | 'high' | 'medium' | 'normal';
  avatar: string;
  riskLevel?: number;
}

interface Task {
  id: string;
  content: string;
  time: string;
  priority: 'urgent' | 'normal';
  completed: boolean;
}

interface AlertItem {
  id: string;
  type: 'critical' | 'warning' | 'info';
  title: string;
  content: string;
  time: string;
  buttonText: string;
  staffName?: string;
}

interface SuccessItem {
  id: string;
  title: string;
  content: string;
  time: string;
  buttonText: string;
  staffName?: string;
}

type TabType = 'overview' | 'staff' | 'interview' | 'evaluation' | 'training' | 'analytics';

export default function Home() {
  const [activeTab, setActiveTab] = useState<TabType>('overview');
  const [activeAlertTab, setActiveAlertTab] = useState<'personal' | 'department'>('personal');
  const [activeSuccessTab, setActiveSuccessTab] = useState<'personal' | 'department'>('personal');
  const [showModal, setShowModal] = useState(false);
  const [selectedStaff, setSelectedStaff] = useState<Staff | null>(null);
  const [tasks, setTasks] = useState<Task[]>([
    { id: '1', content: '中村恵子さん 緊急面談', time: '9:00', priority: 'urgent', completed: false },
    { id: '2', content: '田中美咲さん 昇進検討面談', time: '10:30', priority: 'urgent', completed: false },
    { id: '3', content: '月次評価会議準備', time: '14:00', priority: 'normal', completed: false },
    { id: '4', content: '新人研修計画レビュー', time: '16:00', priority: 'normal', completed: false },
    { id: '5', content: '外来部門 緊急対策会議', time: '17:00', priority: 'urgent', completed: false },
    { id: '6', content: '分析レポート確認', time: '18:00', priority: 'normal', completed: false },
    { id: '7', content: '産業医面談（鈴木一郎さん）', time: '11:00', priority: 'urgent', completed: false },
    { id: '8', content: '新人看護師オリエンテーション', time: '13:00', priority: 'normal', completed: false },
    { id: '9', content: '労務管理システム更新確認', time: '15:30', priority: 'normal', completed: false },
    { id: '10', content: '部署長会議資料準備', time: '19:00', priority: 'normal', completed: false },
  ]);

  // モックデータ
  const staffData: Staff[] = [
    {
      id: 'NS-2025-001',
      name: '佐藤花子',
      nameInitial: '佐',
      department: '内科病棟',
      position: '看護師',
      grade: 'A',
      status: 'excellent',
      statusText: 'JNAラダーⅣ',
      nextAction: '1/20 キャリア面談',
      priority: 'normal',
      avatar: 'bg-gradient-to-r from-purple-500 to-pink-600'
    },
    {
      id: 'NS-2018-035',
      name: '中村恵子',
      nameInitial: '中',
      department: '外来',
      position: '看護師',
      grade: 'C',
      status: 'poor',
      statusText: '離職リスク高',
      nextAction: '本日 9:00 緊急面談',
      priority: 'emergency',
      avatar: 'bg-gradient-to-r from-red-500 to-red-600',
      riskLevel: 84
    },
    {
      id: 'NS-2021-047',
      name: '田中美咲',
      nameInitial: '田',
      department: '地域包括ケア病棟',
      position: '看護師',
      grade: 'A',
      status: 'excellent',
      statusText: '昇進候補',
      nextAction: '本日 10:30 昇進面談',
      priority: 'high',
      avatar: 'bg-gradient-to-r from-green-500 to-emerald-600'
    },
    {
      id: 'NS-2024-012',
      name: '小林さくら',
      nameInitial: '小',
      department: '外科病棟',
      position: '看護師',
      grade: 'B',
      status: 'average',
      statusText: '新人フォロー要',
      nextAction: '1/18 フォローアップ面談',
      priority: 'high',
      avatar: 'bg-gradient-to-r from-pink-500 to-rose-600'
    },
    {
      id: 'NS-2015-008',
      name: '伊藤由美',
      nameInitial: '伊',
      department: '緩和ケア病棟',
      position: '看護師（認定看護師）',
      grade: 'S',
      status: 'excellent',
      statusText: 'エキスパート',
      nextAction: '2/5 研究発表準備',
      priority: 'normal',
      avatar: 'bg-gradient-to-r from-indigo-500 to-purple-600'
    },
    {
      id: 'NS-2017-022',
      name: '渡辺麻衣',
      nameInitial: '渡',
      department: '小児科病棟',
      position: '看護師',
      grade: 'B',
      status: 'good',
      statusText: '復職支援中',
      nextAction: '1/22 キャリア相談',
      priority: 'medium',
      avatar: 'bg-gradient-to-r from-teal-500 to-cyan-600'
    }
  ];

  const personalAlerts: AlertItem[] = [
    {
      id: '1',
      type: 'critical',
      title: '連続欠勤検出',
      content: '中村恵子さん（外来）の欠勤が3日連続。離職リスク84%。',
      time: '13:45',
      buttonText: '緊急面談',
      staffName: '中村恵子'
    },
    {
      id: '2',
      type: 'critical',
      title: 'ストレス急上昇',
      content: '鈴木一郎さん（循環器内科）のストレス指数が危険レベル到達。',
      time: '11:20',
      buttonText: '対応開始',
      staffName: '鈴木一郎'
    },
    {
      id: '3',
      type: 'warning',
      title: '残業時間超過',
      content: '伊藤由美さん（3階病棟）の月間残業が32時間。',
      time: '12:30',
      buttonText: '面談予約',
      staffName: '伊藤由美'
    },
    {
      id: '4',
      type: 'critical',
      title: '急性疲労蓄積',
      content: '山田太郎さん（5階病棟）の疲労度が限界値。連続勤務72時間超過。',
      time: '10:15',
      buttonText: '即時対応',
      staffName: '山田太郎'
    },
    {
      id: '5',
      type: 'warning',
      title: 'パワハラ相談',
      content: '高橋さくらさん（リハビリテーション科）より上司に関する相談申請。',
      time: '09:30',
      buttonText: '相談対応',
      staffName: '高橋さくら'
    },
    {
      id: '6',
      type: 'warning',
      title: '介護スタッフストレス',
      content: '渡辺花子さん（介護医療院）のストレス指数が上昇。立神リハビリ。',
      time: '08:45',
      buttonText: '面談調整',
      staffName: '渡辺花子'
    },
    {
      id: '7',
      type: 'critical',
      title: 'リハビリスタッフ不足',
      content: '木村洋平さん（リハビリテーション部門）が退職検討中。立神リハビリ。',
      time: '07:30',
      buttonText: '緊急対応',
      staffName: '木村洋平'
    }
  ];

  const departmentAlerts: AlertItem[] = [
    {
      id: '1',
      type: 'critical',
      title: '部署緊急事態',
      content: '外来部門で要注意職員が3名に達しました。離職リスク上昇中。',
      time: '14:15',
      buttonText: '部門分析'
    },
    {
      id: '2',
      type: 'warning',
      title: '残業部署超過',
      content: '3階病棟の平均残業時間が28時間/月。労基署対応要。',
      time: '13:20',
      buttonText: '業務見直し'
    },
    {
      id: '3',
      type: 'critical',
      title: '人員不足深刻',
      content: 'ICU部門で看護師3名が同時退職意向。シフト維持困難。',
      time: '11:45',
      buttonText: '緊急会議'
    },
    {
      id: '4',
      type: 'warning',
      title: '研修未受講多発',
      content: 'リハビリ科で必須研修の未受講者が40%超過。コンプライアンス違反リスク。',
      time: '10:00',
      buttonText: '研修計画'
    },
    {
      id: '5',
      type: 'warning',
      title: '患者満足度低下',
      content: '地域包括ケア病棟で患者満足度が前月比15%低下。職員対応に課題。',
      time: '08:30',
      buttonText: '原因分析'
    },
    {
      id: '6',
      type: 'warning',
      title: '外来残業超過',
      content: '立神リハビリ外来で平均残業25時間/月。人員配置見直し必要。',
      time: '07:00',
      buttonText: '人員計画'
    },
    {
      id: '7',
      type: 'critical',
      title: '第１病棟人員不足',
      content: '立神リハビリ第１病棟で看護師2名不足。シフト編成困難。',
      time: '06:30',
      buttonText: '緊急調整'
    }
  ];

  const personalSuccess: SuccessItem[] = [
    {
      id: '1',
      title: '昇進候補発見',
      content: '田中美咲さん（地域包括ケア）の評価が優秀。昇進適性85%。',
      time: '14:20',
      buttonText: '昇進検討',
      staffName: '田中美咲'
    },
    {
      id: '2',
      title: '成長顕著',
      content: '佐藤太郎さん（ICU）の評価が3ヶ月で15%向上。',
      time: '13:45',
      buttonText: '詳細確認',
      staffName: '佐藤太郎'
    },
    {
      id: '3',
      title: '資格取得',
      content: '小林花子さん（内科）が認定看護師資格を取得。専門性向上。',
      time: '12:00',
      buttonText: '活用検討',
      staffName: '小林花子'
    },
    {
      id: '4',
      title: 'メンター成果',
      content: '渡辺明さん（外来）の指導で新人3名の定着率100%達成。',
      time: '11:30',
      buttonText: '表彰推薦',
      staffName: '渡辺明'
    },
    {
      id: '5',
      title: '改善提案採用',
      content: '木村さん（リハビリ科）の業務効率化案で月20時間削減達成。',
      time: '10:45',
      buttonText: '詳細分析',
      staffName: '木村'
    },
    {
      id: '6',
      title: 'リハビリ成果',
      content: '鈴木明美さん（リハビリテーション部門）がPT主任昇格。立神リハビリ。',
      time: '09:30',
      buttonText: '祝福メッセージ',
      staffName: '鈴木明美'
    },
    {
      id: '7',
      title: '介護スキル向上',
      content: '山本花さん（介護医療院）が介護福祉士資格取得。立神リハビリ。',
      time: '08:15',
      buttonText: 'キャリア支援',
      staffName: '山本花'
    }
  ];

  const departmentSuccess: SuccessItem[] = [
    {
      id: '1',
      title: '部署パフォーマンス優秀',
      content: 'ICU部門：満足度89%（+5%）、離職率3.2%（-5.3%）の大幅改善。',
      time: '15:30',
      buttonText: '他部署展開'
    },
    {
      id: '2',
      title: '業務改善成功',
      content: '地域包括ケア病棟：残業20%削減、効率15%向上達成。',
      time: '14:45',
      buttonText: '成功分析'
    },
    {
      id: '3',
      title: 'チーム医療推進',
      content: '内科病棟：多職種連携強化で患者満足度92%達成。全国平均超え。',
      time: '13:15',
      buttonText: 'モデル化'
    },
    {
      id: '4',
      title: '教育プログラム効果',
      content: '外来部門：新人教育プログラム導入で習熟期間40%短縮。',
      time: '11:00',
      buttonText: '横展開'
    },
    {
      id: '5',
      title: '働き方改革成功',
      content: 'リハビリ科：フレックス制導入で有給取得率85%達成。',
      time: '09:45',
      buttonText: '制度拡大'
    },
    {
      id: '6',
      title: '介護医療院満足度向上',
      content: '立神リハビリ介護医療院：入居者満足度91%達成。全国平均上回る。',
      time: '08:00',
      buttonText: '成功事例共有'
    },
    {
      id: '7',
      title: 'リハビリ部門成績',
      content: '立神リハビリリハビリテーション部門：機能改善率92%。運動療法効果高い。',
      time: '07:30',
      buttonText: '治療法共有'
    }
  ];

  const toggleTask = (taskId: string) => {
    setTasks(tasks.map(task => 
      task.id === taskId ? { ...task, completed: !task.completed } : task
    ));
  };

  const handleStaffClick = (staff: Staff) => {
    setSelectedStaff(staff);
    setShowModal(true);
  };

  const getStatusBadgeClass = (status: string) => {
    switch (status) {
      case 'excellent': return 'bg-green-100 text-green-800';
      case 'good': return 'bg-blue-100 text-blue-800';
      case 'average': return 'bg-yellow-100 text-yellow-800';
      case 'poor': return 'bg-red-100 text-red-800';
      default: return 'bg-gray-100 text-gray-800';
    }
  };

  const getPriorityBadgeClass = (priority: string) => {
    switch (priority) {
      case 'emergency': return 'bg-red-100 text-red-800';
      case 'high': return 'bg-orange-100 text-orange-800';
      case 'medium': return 'bg-blue-100 text-blue-800';
      case 'normal': return 'bg-green-100 text-green-800';
      default: return 'bg-gray-100 text-gray-800';
    }
  };

  const getAlertTypeClass = (type: string) => {
    switch (type) {
      case 'critical': return 'border-l-red-500 bg-red-50';
      case 'warning': return 'border-l-yellow-500 bg-yellow-50';
      case 'info': return 'border-l-blue-500 bg-blue-50';
      default: return 'border-l-gray-500 bg-gray-50';
    }
  };

  const getAlertButtonClass = (type: string) => {
    switch (type) {
      case 'critical': return 'bg-red-500 hover:bg-red-600';
      case 'warning': return 'bg-yellow-500 hover:bg-yellow-600';
      case 'info': return 'bg-blue-500 hover:bg-blue-600';
      default: return 'bg-gray-500 hover:bg-gray-600';
    }
  };

  return (
    <div className="min-h-screen bg-gray-50">
      {/* ヘッダー */}
      <header className="bg-gradient-to-r from-blue-800 to-blue-900 text-white p-5">
        <div className="flex justify-between items-center">
          <div className="flex items-center gap-4">
            <div className="w-12 h-12 bg-white bg-opacity-20 rounded-lg flex items-center justify-center text-2xl">
              🏥
            </div>
            <div>
              <h1 className="text-2xl font-light">職員カルテシステム</h1>
              <p className="text-sm opacity-90">医療法人厚生会</p>
            </div>
          </div>
          <div className="flex items-center gap-4">
            <div className="relative">
              <input
                type="text"
                placeholder="職員名・ID・部署で検索..."
                className="w-80 px-4 py-2 rounded-full text-gray-700 pr-20"
              />
              <button className="absolute right-1 top-1 bg-blue-500 text-white px-4 py-1 rounded-full text-sm font-medium">
                検索
              </button>
            </div>
            <div className="flex items-center gap-2 bg-white bg-opacity-20 px-4 py-2 rounded-full cursor-pointer hover:bg-opacity-30 transition-colors">
              <span>人事部 田中さん</span>
              <div className="w-8 h-8 bg-white bg-opacity-30 rounded-full flex items-center justify-center font-bold">
                田
              </div>
            </div>
          </div>
        </div>
      </header>

      <div className="max-w-7xl mx-auto p-5">
        {/* アクションセンター */}
        <div className="mb-12">
          <div className="bg-gradient-to-r from-red-50 to-orange-50 rounded-2xl p-8 shadow-lg border border-red-100">
            <div className="flex items-center gap-3 mb-6">
              <div className="w-12 h-12 bg-gradient-to-r from-red-500 to-orange-500 rounded-xl flex items-center justify-center text-white text-2xl font-bold shadow-lg">
                ⚡
              </div>
              <div>
                <h2 className="text-2xl font-bold text-gray-800">アクションセンター</h2>
                <p className="text-sm text-gray-600">緊急対応が必要な情報</p>
              </div>
            </div>
          
            {/* 最優先エリア */}
            <div className="grid grid-cols-1 lg:grid-cols-3 gap-6">
              {/* 今日のタスク */}
              <div className="bg-white rounded-xl p-6 shadow-md border-t-4 border-green-500 hover:shadow-lg transition-shadow">
            <div className="flex justify-between items-center mb-4">
              <h2 className="text-lg font-semibold flex items-center gap-2">
                📅 今日のタスク
              </h2>
              <span className="bg-green-100 text-green-800 px-3 py-1 rounded-full text-sm font-semibold">
                {tasks.filter(t => !t.completed).length}件
              </span>
            </div>
            <div className="space-y-3 max-h-96 overflow-y-auto pr-2">
              {tasks.map((task) => (
                <div key={task.id} className={`flex items-center gap-3 p-3 rounded-lg border-l-4 ${
                  task.priority === 'urgent' ? 'border-l-red-500 bg-red-50' : 'border-l-blue-500 bg-blue-50'
                } hover:bg-opacity-80 transition-colors cursor-pointer`}>
                  <div
                    className={`w-5 h-5 border-2 border-gray-300 rounded cursor-pointer flex items-center justify-center transition-colors ${
                      task.completed ? 'bg-blue-500 border-blue-500 text-white' : 'hover:border-blue-500'
                    }`}
                    onClick={() => toggleTask(task.id)}
                  >
                    {task.completed && '✓'}
                  </div>
                  <div className="flex-1 text-sm font-medium text-gray-600">
                    {task.content}
                  </div>
                  <div className="text-xs font-semibold text-gray-500 bg-white px-2 py-1 rounded-full">
                    {task.time}
                  </div>
                </div>
              ))}
            </div>
          </div>

              {/* 緊急アラート */}
              <div className="bg-white rounded-xl p-6 shadow-md border-t-4 border-red-500 hover:shadow-lg transition-shadow">
            <div className="flex justify-between items-center mb-4">
              <h2 className="text-lg font-semibold flex items-center gap-2">
                🚨 緊急アラート
              </h2>
              <span className="bg-red-100 text-red-800 px-3 py-1 rounded-full text-sm font-semibold">
                5件
              </span>
            </div>
            
            <div className="flex bg-gray-100 rounded-lg p-1 mb-4">
              <button
                className={`flex-1 py-2 px-3 rounded-md text-sm font-semibold transition-colors ${
                  activeAlertTab === 'personal' 
                    ? 'bg-red-500 text-white shadow-sm' 
                    : 'text-gray-600 hover:text-gray-800'
                }`}
                onClick={() => setActiveAlertTab('personal')}
              >
                👤 個人版
              </button>
              <button
                className={`flex-1 py-2 px-3 rounded-md text-sm font-semibold transition-colors ${
                  activeAlertTab === 'department' 
                    ? 'bg-blue-500 text-white shadow-sm' 
                    : 'text-gray-600 hover:text-gray-800'
                }`}
                onClick={() => setActiveAlertTab('department')}
              >
                🏢 部署版
              </button>
            </div>

            <div className="space-y-3 max-h-80 overflow-y-auto">
              {(activeAlertTab === 'personal' ? personalAlerts : departmentAlerts).map((alert) => (
                <div key={alert.id} className={`p-3 rounded-lg border-l-4 ${getAlertTypeClass(alert.type)} hover:bg-opacity-80 transition-colors cursor-pointer`}>
                  <div className="absolute text-xs text-gray-500 top-2 right-3">
                    {alert.time}
                  </div>
                  <div className="font-semibold text-gray-800 mb-1">{alert.title}</div>
                  <div className="text-sm text-gray-600 mb-2 line-height-relaxed">
                    {alert.staffName ? (
                      <>
                        <span 
                          className="text-blue-600 cursor-pointer underline hover:text-blue-800"
                          onClick={() => {
                            const staff = staffData.find(s => s.name === alert.staffName);
                            if (staff) handleStaffClick(staff);
                          }}
                        >
                          {alert.staffName}さん
                        </span>
                        {alert.content.replace(alert.staffName + 'さん', '')}
                      </>
                    ) : (
                      alert.content
                    )}
                  </div>
                  <button className={`text-white px-3 py-1 rounded-md text-xs font-semibold transition-colors ${getAlertButtonClass(alert.type)}`}>
                    {alert.buttonText}
                  </button>
                </div>
              ))}
            </div>
              </div>

              {/* 成功・良好状態 */}
              <div className="bg-white rounded-xl p-6 shadow-md border-t-4 border-blue-500 hover:shadow-lg transition-shadow">
            <div className="flex justify-between items-center mb-4">
              <h2 className="text-lg font-semibold flex items-center gap-2">
                🌟 成功・良好状態
              </h2>
              <span className="bg-blue-100 text-blue-800 px-3 py-1 rounded-full text-sm font-semibold">
                5件
              </span>
            </div>
            
            <div className="flex bg-gray-100 rounded-lg p-1 mb-4">
              <button
                className={`flex-1 py-2 px-3 rounded-md text-sm font-semibold transition-colors ${
                  activeSuccessTab === 'personal' 
                    ? 'bg-red-500 text-white shadow-sm' 
                    : 'text-gray-600 hover:text-gray-800'
                }`}
                onClick={() => setActiveSuccessTab('personal')}
              >
                👤 個人版
              </button>
              <button
                className={`flex-1 py-2 px-3 rounded-md text-sm font-semibold transition-colors ${
                  activeSuccessTab === 'department' 
                    ? 'bg-blue-500 text-white shadow-sm' 
                    : 'text-gray-600 hover:text-gray-800'
                }`}
                onClick={() => setActiveSuccessTab('department')}
              >
                🏢 部署版
              </button>
            </div>

            <div className="space-y-3 max-h-80 overflow-y-auto">
              {(activeSuccessTab === 'personal' ? personalSuccess : departmentSuccess).map((success) => (
                <div key={success.id} className="p-3 rounded-lg border-l-4 border-l-green-500 bg-green-50 hover:bg-opacity-80 transition-colors cursor-pointer">
                  <div className="text-xs text-gray-500 absolute top-2 right-3">
                    {success.time}
                  </div>
                  <div className="font-semibold text-gray-800 mb-1">{success.title}</div>
                  <div className="text-sm text-gray-600 mb-2 line-height-relaxed">
                    {success.staffName ? (
                      <>
                        <span 
                          className="text-blue-600 cursor-pointer underline hover:text-blue-800"
                          onClick={() => {
                            const staff = staffData.find(s => s.name === success.staffName);
                            if (staff) handleStaffClick(staff);
                          }}
                        >
                          {success.staffName}さん
                        </span>
                        {success.content.replace(success.staffName + 'さん', '')}
                      </>
                    ) : (
                      success.content
                    )}
                  </div>
                  <button className="bg-green-500 hover:bg-green-600 text-white px-3 py-1 rounded-md text-xs font-semibold transition-colors">
                    {success.buttonText}
                  </button>
                </div>
              ))}
            </div>
          </div>
        </div>

        {/* 組織健康診断 */}
        <div className="mb-12">
          <div className="bg-gradient-to-r from-blue-50 to-indigo-50 rounded-2xl p-8 shadow-lg border border-blue-100">
            <div className="flex items-center gap-3 mb-6">
              <div className="w-12 h-12 bg-gradient-to-r from-blue-500 to-indigo-500 rounded-xl flex items-center justify-center text-white text-2xl font-bold shadow-lg">
                📊
              </div>
              <div>
                <h2 className="text-2xl font-bold text-gray-800">組織健康診断</h2>
                <p className="text-sm text-gray-600">組織全体の状態を数値で把握</p>
              </div>
            </div>
            
            {/* 統計カード - 5カテゴリ */}
            <div className="grid grid-cols-2 md:grid-cols-5 gap-4 mb-6">
              <Link href="/metrics/basic" className="bg-white rounded-xl p-5 text-center shadow-md border-t-4 border-green-500 hover:shadow-lg transition-shadow cursor-pointer">
            <div className="text-3xl font-bold text-gray-800 mb-1">500</div>
            <div className="text-sm text-gray-600 mb-2">基本指標</div>
            <div className="text-xs bg-gray-100 text-gray-600 px-2 py-1 rounded-full">総職員数</div>
              </Link>
              <Link href="/metrics/quality" className="bg-white rounded-xl p-5 text-center shadow-md border-t-4 border-blue-500 hover:shadow-lg transition-shadow cursor-pointer">
            <div className="text-3xl font-bold text-gray-800 mb-1">87%</div>
            <div className="text-sm text-gray-600 mb-2">人材の質</div>
            <div className="text-xs bg-green-100 text-green-600 px-2 py-1 rounded-full">総合満足度</div>
              </Link>
              <Link href="/metrics/growth" className="bg-white rounded-xl p-5 text-center shadow-md border-t-4 border-purple-500 hover:shadow-lg transition-shadow cursor-pointer">
            <div className="text-3xl font-bold text-gray-800 mb-1">92%</div>
            <div className="text-sm text-gray-600 mb-2">人材の成長</div>
            <div className="text-xs bg-green-100 text-green-600 px-2 py-1 rounded-full">研修受講率</div>
              </Link>
              <Link href="/metrics/risk" className="bg-white rounded-xl p-5 text-center shadow-md border-t-4 border-yellow-500 hover:shadow-lg transition-shadow cursor-pointer">
            <div className="text-3xl font-bold text-gray-800 mb-1">12</div>
            <div className="text-sm text-gray-600 mb-2">リスク管理</div>
            <div className="text-xs bg-red-100 text-red-600 px-2 py-1 rounded-full">要注意職員</div>
              </Link>
              <Link href="/metrics/efficiency" className="bg-white rounded-xl p-5 text-center shadow-md border-t-4 border-red-500 hover:shadow-lg transition-shadow cursor-pointer">
            <div className="text-3xl font-bold text-gray-800 mb-1">3</div>
            <div className="text-sm text-gray-600 mb-2">組織効率</div>
            <div className="text-xs bg-red-100 text-red-600 px-2 py-1 rounded-full">緊急対応要</div>
              </Link>
            </div>

            {/* 詳細レポートボタン */}
            <div className="mt-6">
              <Link href="/reports" className="block">
                <button className="w-full bg-gradient-to-r from-blue-600 to-indigo-600 hover:from-blue-700 hover:to-indigo-700 text-white font-semibold py-4 px-6 rounded-xl shadow-md hover:shadow-lg transition-all duration-200 flex items-center justify-center gap-3">
                  <svg className="w-6 h-6" fill="none" stroke="currentColor" viewBox="0 0 24 24" xmlns="http://www.w3.org/2000/svg">
                    <path strokeLinecap="round" strokeLinejoin="round" strokeWidth={2} d="M9 17v-2m3 2v-4m3 4v-6m2 10H7a2 2 0 01-2-2V5a2 2 0 012-2h5.586a1 1 0 01.707.293l5.414 5.414a1 1 0 01.293.707V19a2 2 0 01-2 2z" />
                  </svg>
                  <span className="text-lg">詳細レポートを見る</span>
                  <svg className="w-5 h-5" fill="none" stroke="currentColor" viewBox="0 0 24 24" xmlns="http://www.w3.org/2000/svg">
                    <path strokeLinecap="round" strokeLinejoin="round" strokeWidth={2} d="M9 5l7 7-7 7" />
                  </svg>
                </button>
              </Link>
            </div>
          </div>
        </div>

        {/* 職員カルテ */}
        <div className="mb-12">
          <div className="bg-gradient-to-r from-green-50 to-teal-50 rounded-2xl p-8 shadow-lg border border-green-100">
            <div className="flex items-center gap-3 mb-6">
              <div className="w-12 h-12 bg-gradient-to-r from-green-500 to-teal-500 rounded-xl flex items-center justify-center text-white text-2xl font-bold shadow-lg">
                📋
              </div>
              <div>
                <h2 className="text-2xl font-bold text-gray-800">職員カルテ</h2>
                <p className="text-sm text-gray-600">個々の職員情報を詳細に管理</p>
              </div>
            </div>
            
            {/* メインダッシュボード */}
            <div className="grid grid-cols-1 lg:grid-cols-3 gap-6">
              {/* メインコンテンツ */}
              <div className="lg:col-span-2 bg-white rounded-xl shadow-md overflow-hidden hover:shadow-lg transition-shadow">
            {/* タブナビゲーション */}
            <div className="flex bg-gray-50 border-b border-gray-200">
              {[
                { key: 'overview', label: '📊 全体状況' },
                { key: 'staff', label: '👥 職員管理' },
                { key: 'interview', label: '💬 面談管理' },
                { key: 'evaluation', label: '📋 評価管理' },
                { key: 'training', label: '🎓 教育・研修' }
              ].map((tab) => (
                <button
                  key={tab.key}
                  className={`flex-1 px-4 py-4 text-sm font-medium transition-colors border-b-3 ${
                    activeTab === tab.key
                      ? 'text-blue-600 bg-white border-blue-600'
                      : 'text-gray-600 hover:text-blue-600 hover:bg-white border-transparent'
                  }`}
                  onClick={() => setActiveTab(tab.key as TabType)}
                >
                  {tab.label}
                </button>
              ))}
            </div>

            {/* タブコンテンツ */}
            <div className="p-6">
              {activeTab === 'overview' && (
                <div>
                  <h3 className="text-lg font-semibold text-gray-800 mb-5">重点管理対象職員</h3>
                  <div className="overflow-x-auto">
                    <table className="w-full">
                      <thead>
                        <tr className="border-b border-gray-200">
                          <th className="text-left py-3 px-4 font-semibold text-gray-600">職員名</th>
                          <th className="text-left py-3 px-4 font-semibold text-gray-600">部署</th>
                          <th className="text-left py-3 px-4 font-semibold text-gray-600">総合評価</th>
                          <th className="text-left py-3 px-4 font-semibold text-gray-600">状態</th>
                          <th className="text-left py-3 px-4 font-semibold text-gray-600">次回アクション</th>
                          <th className="text-left py-3 px-4 font-semibold text-gray-600">優先度</th>
                        </tr>
                      </thead>
                      <tbody>
                        {staffData.map((staff) => (
                          <tr
                            key={staff.id}
                            className="border-b border-gray-100 hover:bg-gray-50 cursor-pointer transition-colors"
                            onClick={() => handleStaffClick(staff)}
                          >
                            <td className="py-4 px-4">
                              <div className="flex items-center gap-3">
                                <div className={`w-9 h-9 rounded-full flex items-center justify-center text-white font-semibold ${staff.avatar}`}>
                                  {staff.nameInitial}
                                </div>
                                <div>
                                  <Link href={`/staff/${staff.id}`} className="font-semibold text-blue-600 hover:text-blue-800 hover:underline">
                                    {staff.name}
                                  </Link>
                                  <div className="text-xs text-gray-500">{staff.id}</div>
                                </div>
                              </div>
                            </td>
                            <td className="py-4 px-4 text-sm text-gray-600">{staff.department}</td>
                            <td className="py-4 px-4">
                              <span className={`px-2 py-1 rounded-full text-xs font-semibold ${getStatusBadgeClass(staff.status)}`}>
                                {staff.grade}
                              </span>
                            </td>
                            <td className="py-4 px-4">
                              <span className={`px-2 py-1 rounded-full text-xs font-semibold ${getStatusBadgeClass(staff.status)}`}>
                                {staff.statusText}
                              </span>
                            </td>
                            <td className="py-4 px-4 text-sm font-medium text-gray-800">{staff.nextAction}</td>
                            <td className="py-4 px-4">
                              <span className={`px-2 py-1 rounded-full text-xs font-semibold ${getPriorityBadgeClass(staff.priority)}`}>
                                {staff.priority === 'emergency' ? '緊急' : staff.priority === 'high' ? '高' : staff.priority === 'medium' ? '中' : '低'}
                              </span>
                            </td>
                          </tr>
                        ))}
                      </tbody>
                    </table>
                  </div>
                </div>
              )}

              {activeTab === 'staff' && (
                <div>
                  <h3 className="text-lg font-semibold text-gray-800 mb-5 flex items-center justify-between">
                    職員管理 - 人材の見える化
                    <div className="flex items-center gap-3">
                      <button className="bg-blue-500 hover:bg-blue-600 text-white px-4 py-2 rounded-lg text-sm font-medium transition-colors">職員追加</button>
                      <button className="bg-gray-100 hover:bg-gray-200 text-gray-700 px-4 py-2 rounded-lg text-sm font-medium transition-colors">エクスポート</button>
                    </div>
                  </h3>
                  
                  <div className="grid grid-cols-2 gap-4 mb-6">
                    <div className="bg-blue-50 rounded-lg p-4">
                      <h4 className="font-semibold text-blue-800 mb-2">施設別職員数</h4>
                      <div className="space-y-2">
                        <div className="flex justify-between text-sm">
                          <span>小原病院（急性期）</span>
                          <span className="font-semibold">420名</span>
                        </div>
                        <div className="flex justify-between text-sm">
                          <span>立神リハビリテーション温泉病院</span>
                          <span className="font-semibold">180名</span>
                        </div>
                        <div className="mt-3 pt-3 border-t border-blue-200">
                          <div className="flex justify-between text-sm font-semibold">
                            <span>総職員数</span>
                            <span>600名</span>
                          </div>
                        </div>
                      </div>
                    </div>
                    <div className="bg-green-50 rounded-lg p-4">
                      <h4 className="font-semibold text-green-800 mb-2">職種別分布</h4>
                      <div className="space-y-2">
                        <div className="flex justify-between text-sm">
                          <span>看護師</span>
                          <span className="font-semibold">245名</span>
                        </div>
                        <div className="flex justify-between text-sm">
                          <span>医師</span>
                          <span className="font-semibold">53名</span>
                        </div>
                        <div className="flex justify-between text-sm">
                          <span>リハビリ職</span>
                          <span className="font-semibold">75名</span>
                        </div>
                        <div className="flex justify-between text-sm">
                          <span>介護職員</span>
                          <span className="font-semibold">35名</span>
                        </div>
                        <div className="flex justify-between text-sm">
                          <span>その他</span>
                          <span className="font-semibold">192名</span>
                        </div>
                      </div>
                    </div>
                  </div>

                  <div className="overflow-x-auto">
                    <table className="w-full">
                      <thead>
                        <tr className="border-b border-gray-200">
                          <th className="text-left py-3 px-4 font-semibold text-gray-600">職員名</th>
                          <th className="text-left py-3 px-4 font-semibold text-gray-600">施設</th>
                          <th className="text-left py-3 px-4 font-semibold text-gray-600">部署</th>
                          <th className="text-left py-3 px-4 font-semibold text-gray-600">職種</th>
                          <th className="text-left py-3 px-4 font-semibold text-gray-600">評価</th>
                          <th className="text-left py-3 px-4 font-semibold text-gray-600">状態</th>
                          <th className="text-left py-3 px-4 font-semibold text-gray-600">アクション</th>
                        </tr>
                      </thead>
                      <tbody>
                        {Object.values(staffDatabase).slice(0, 6).map((staff) => {
                          return (
                            <tr key={staff.id} className="border-b border-gray-100 hover:bg-gray-50 cursor-pointer transition-colors">
                              <td className="py-4 px-4">
                                <div className="flex items-center gap-3">
                                  <div className={`w-9 h-9 rounded-full flex items-center justify-center text-white font-semibold ${staff.avatar}`}>
                                    {staff.nameInitial}
                                  </div>
                                  <div>
                                    <Link href={`/staff/${staff.id}`} className="font-semibold text-blue-600 hover:text-blue-800 hover:underline">
                                      {staff.name}
                                    </Link>
                                    <div className="text-xs text-gray-500">{staff.id}</div>
                                  </div>
                                </div>
                              </td>
                              <td className="py-4 px-4">
                                <div className="text-sm text-gray-600">{staff.facility}</div>
                                <div className="text-xs text-gray-400">
                                  {staff.facility === '小原病院' ? '急性期' : '回復期リハ'}
                                </div>
                              </td>
                              <td className="py-4 px-4 text-sm text-gray-600">{staff.department}</td>
                              <td className="py-4 px-4 text-sm text-gray-600">{staff.position}</td>
                              <td className="py-4 px-4">
                                <span className={`px-2 py-1 rounded-full text-xs font-semibold ${
                                  staff.evaluation === 'S' ? 'bg-purple-100 text-purple-800' :
                                  staff.evaluation === 'A' ? 'bg-blue-100 text-blue-800' :
                                  staff.evaluation === 'B+' || staff.evaluation === 'B' ? 'bg-green-100 text-green-800' :
                                  'bg-gray-100 text-gray-800'
                                }`}>
                                  {staff.evaluation}評価
                                </span>
                              </td>
                              <td className="py-4 px-4">
                                <span className={`px-2 py-1 rounded-full text-xs font-semibold ${
                                  staff.healthStatus === '良好' ? 'bg-green-100 text-green-800' :
                                  staff.healthStatus === '注意' ? 'bg-yellow-100 text-yellow-800' :
                                  'bg-red-100 text-red-800'
                                }`}>
                                  {staff.healthStatus}
                                </span>
                              </td>
                              <td className="py-4 px-4">
                                <Link href={`/staff/${staff.id}`} className="text-blue-600 hover:text-blue-800 text-sm font-medium">
                                  詳細
                                </Link>
                              </td>
                            </tr>
                          );
                        })}
                      </tbody>
                    </table>
                  </div>
                </div>
              )}

              {activeTab === 'interview' && (
                <div>
                  <h3 className="text-lg font-semibold text-gray-800 mb-5 flex items-center justify-between">
                    面談管理 - スマートスケジューリング
                    <div className="flex items-center gap-3">
                      <button className="bg-green-500 hover:bg-green-600 text-white px-4 py-2 rounded-lg text-sm font-medium transition-colors">面談予約</button>
                      <button className="bg-gray-100 hover:bg-gray-200 text-gray-700 px-4 py-2 rounded-lg text-sm font-medium transition-colors">カレンダー表示</button>
                    </div>
                  </h3>
                  
                  <div className="grid grid-cols-3 gap-4 mb-6">
                    <div className="bg-red-50 rounded-lg p-4 text-center">
                      <div className="text-3xl font-bold text-red-600">3</div>
                      <div className="text-sm text-red-700">緊急面談要</div>
                    </div>
                    <div className="bg-yellow-50 rounded-lg p-4 text-center">
                      <div className="text-3xl font-bold text-yellow-600">12</div>
                      <div className="text-sm text-yellow-700">今月予定</div>
                    </div>
                    <div className="bg-green-50 rounded-lg p-4 text-center">
                      <div className="text-3xl font-bold text-green-600">8</div>
                      <div className="text-sm text-green-700">完了済</div>
                    </div>
                  </div>

                  <div className="space-y-4">
                    <div className="bg-red-50 border-l-4 border-red-500 p-4 rounded-lg">
                      <div className="flex justify-between items-start">
                        <div>
                          <h4 className="font-semibold text-red-800">中村恵子さん - 緊急面談</h4>
                          <p className="text-sm text-red-600 mt-1">離職リスク84% - 3日連続欠勤</p>
                          <p className="text-xs text-gray-600 mt-2">推奨トピック: 勤務環境改善、メンタルヘルスサポート</p>
                        </div>
                        <div className="text-right">
                          <div className="text-sm font-semibold text-red-700">本日 9:00</div>
                          <button className="mt-2 bg-red-500 hover:bg-red-600 text-white px-3 py-1 rounded text-xs font-semibold transition-colors">開始</button>
                        </div>
                      </div>
                    </div>
                    
                    <div className="bg-green-50 border-l-4 border-green-500 p-4 rounded-lg">
                      <div className="flex justify-between items-start">
                        <div>
                          <h4 className="font-semibold text-green-800">田中美咲さん - 昇進検討面談</h4>
                          <p className="text-sm text-green-600 mt-1">主任昇進候補 - 準備度85%</p>
                          <p className="text-xs text-gray-600 mt-2">推奨トピック: キャリアパス、管理職研修計画</p>
                        </div>
                        <div className="text-right">
                          <div className="text-sm font-semibold text-green-700">本日 10:30</div>
                          <button className="mt-2 bg-green-500 hover:bg-green-600 text-white px-3 py-1 rounded text-xs font-semibold transition-colors">準備</button>
                        </div>
                      </div>
                    </div>
                    
                    <div className="bg-blue-50 border-l-4 border-blue-500 p-4 rounded-lg">
                      <div className="flex justify-between items-start">
                        <div>
                          <h4 className="font-semibold text-blue-800">小林さくらさん - 新人フォローアップ</h4>
                          <p className="text-sm text-blue-600 mt-1">入職9ヶ月 - ストレス指数68</p>
                          <p className="text-xs text-gray-600 mt-2">推奨トピック: 技術習得状況、職場適応、今後の目標</p>
                        </div>
                        <div className="text-right">
                          <div className="text-sm font-semibold text-blue-700">1月18日 14:00</div>
                          <button className="mt-2 bg-blue-500 hover:bg-blue-600 text-white px-3 py-1 rounded text-xs font-semibold transition-colors">詳細</button>
                        </div>
                      </div>
                    </div>
                  </div>
                </div>
              )}

              {activeTab === 'evaluation' && (
                <div>
                  <h3 className="text-lg font-semibold text-gray-800 mb-5 flex items-center justify-between">
                    評価管理 - 360度評価システム
                    <div className="flex items-center gap-3">
                      <button className="bg-purple-500 hover:bg-purple-600 text-white px-4 py-2 rounded-lg text-sm font-medium transition-colors">評価開始</button>
                      <button className="bg-gray-100 hover:bg-gray-200 text-gray-700 px-4 py-2 rounded-lg text-sm font-medium transition-colors">レポート出力</button>
                    </div>
                  </h3>
                  
                  <div className="grid grid-cols-4 gap-4 mb-6">
                    <div className="bg-purple-50 rounded-lg p-4 text-center">
                      <div className="text-2xl font-bold text-purple-600">45</div>
                      <div className="text-sm text-purple-700">評価待ち</div>
                    </div>
                    <div className="bg-blue-50 rounded-lg p-4 text-center">
                      <div className="text-2xl font-bold text-blue-600">23</div>
                      <div className="text-sm text-blue-700">評価中</div>
                    </div>
                    <div className="bg-green-50 rounded-lg p-4 text-center">
                      <div className="text-2xl font-bold text-green-600">156</div>
                      <div className="text-sm text-green-700">完了済</div>
                    </div>
                    <div className="bg-yellow-50 rounded-lg p-4 text-center">
                      <div className="text-2xl font-bold text-yellow-600">8</div>
                      <div className="text-sm text-yellow-700">承認待ち</div>
                    </div>
                  </div>

                  <div className="bg-white border border-gray-200 rounded-lg p-5">
                    <h4 className="font-semibold text-gray-800 mb-4">評価期限が近い職員</h4>
                    <div className="space-y-3">
                      {[
                        { name: '佐藤花子', dept: '内科病棟', dueDate: '1月20日', status: '自己評価完了', progress: 75 },
                        { name: '伊藤由美', dept: '緩和ケア病棟', dueDate: '2月5日', status: '360度評価中', progress: 60 },
                        { name: '渡辺麻衣', dept: '小児科病棟', dueDate: '1月22日', status: '上司評価待ち', progress: 85 },
                        { name: '小林さくら', dept: '外科病棟', dueDate: '1月18日', status: '未開始', progress: 0 },
                      ].map((staff, index) => (
                        <div key={index} className="flex items-center justify-between p-3 bg-gray-50 rounded-lg hover:bg-gray-100 transition-colors cursor-pointer">
                          <div className="flex items-center gap-4">
                            <div className="w-10 h-10 bg-purple-500 text-white rounded-full flex items-center justify-center font-semibold">
                              {staff.name[0]}
                            </div>
                            <div>
                              <div className="font-semibold text-gray-800">{staff.name}</div>
                              <div className="text-sm text-gray-600">{staff.dept}</div>
                            </div>
                          </div>
                          <div className="flex items-center gap-4">
                            <div className="text-right">
                              <div className="text-sm font-semibold text-gray-700">期限: {staff.dueDate}</div>
                              <div className="text-xs text-gray-500">{staff.status}</div>
                            </div>
                            <div className="w-24">
                              <div className="w-full bg-gray-200 rounded-full h-2">
                                <div className="bg-purple-500 h-2 rounded-full" style={{width: `${staff.progress}%`}}></div>
                              </div>
                              <div className="text-xs text-gray-500 mt-1">{staff.progress}%</div>
                            </div>
                            <button className="bg-purple-500 hover:bg-purple-600 text-white px-3 py-1 rounded text-sm font-medium transition-colors">
                              詳細
                            </button>
                          </div>
                        </div>
                      ))}
                    </div>
                  </div>
                </div>
              )}

              {activeTab === 'training' && (
                <div>
                  <h3 className="text-lg font-semibold text-gray-800 mb-5 flex items-center justify-between">
                    教育・研修 - スキルアップ支援
                    <div className="flex items-center gap-3">
                      <button className="bg-orange-500 hover:bg-orange-600 text-white px-4 py-2 rounded-lg text-sm font-medium transition-colors">研修計画作成</button>
                      <button className="bg-gray-100 hover:bg-gray-200 text-gray-700 px-4 py-2 rounded-lg text-sm font-medium transition-colors">受講履歴</button>
                    </div>
                  </h3>
                  
                  <div className="grid grid-cols-2 gap-6 mb-6">
                    <div className="bg-orange-50 rounded-lg p-5">
                      <h4 className="font-semibold text-orange-800 mb-3">今月の研修予定</h4>
                      <div className="space-y-3">
                        <div className="flex justify-between items-center">
                          <div>
                            <div className="font-medium text-gray-800">BLS更新研修</div>
                            <div className="text-sm text-gray-600">1月25日 13:00-17:00</div>
                          </div>
                          <div className="text-right">
                            <div className="text-sm font-semibold text-orange-600">必須</div>
                            <div className="text-xs text-gray-500">対象: 15名</div>
                          </div>
                        </div>
                        <div className="flex justify-between items-center">
                          <div>
                            <div className="font-medium text-gray-800">認知症ケア研修</div>
                            <div className="text-sm text-gray-600">1月28日 10:00-16:00</div>
                          </div>
                          <div className="text-right">
                            <div className="text-sm font-semibold text-blue-600">推奨</div>
                            <div className="text-xs text-gray-500">対象: 8名</div>
                          </div>
                        </div>
                        <div className="flex justify-between items-center">
                          <div>
                            <div className="font-medium text-gray-800">リーダーシップ研修</div>
                            <div className="text-sm text-gray-600">2月3日 9:00-17:00</div>
                          </div>
                          <div className="text-right">
                            <div className="text-sm font-semibold text-green-600">選抜</div>
                            <div className="text-xs text-gray-500">対象: 5名</div>
                          </div>
                        </div>
                      </div>
                    </div>
                    
                    <div className="bg-blue-50 rounded-lg p-5">
                      <h4 className="font-semibold text-blue-800 mb-3">JNAラダー進捗（看護師）</h4>
                      <div className="space-y-2">
                        <div className="flex items-center justify-between">
                          <span className="text-sm">レベルⅠ→Ⅱ</span>
                          <div className="flex items-center gap-2">
                            <div className="w-32 h-2 bg-gray-200 rounded-full">
                              <div className="h-full bg-blue-500 rounded-full" style={{width: '75%'}}></div>
                            </div>
                            <span className="text-xs font-semibold">18名</span>
                          </div>
                        </div>
                        <div className="flex items-center justify-between">
                          <span className="text-sm">レベルⅡ→Ⅲ</span>
                          <div className="flex items-center gap-2">
                            <div className="w-32 h-2 bg-gray-200 rounded-full">
                              <div className="h-full bg-blue-500 rounded-full" style={{width: '60%'}}></div>
                            </div>
                            <span className="text-xs font-semibold">24名</span>
                          </div>
                        </div>
                        <div className="flex items-center justify-between">
                          <span className="text-sm">レベルⅢ→Ⅳ</span>
                          <div className="flex items-center gap-2">
                            <div className="w-32 h-2 bg-gray-200 rounded-full">
                              <div className="h-full bg-blue-500 rounded-full" style={{width: '45%'}}></div>
                            </div>
                            <span className="text-xs font-semibold">15名</span>
                          </div>
                        </div>
                        <div className="flex items-center justify-between">
                          <span className="text-sm">レベルⅣ→Ⅴ</span>
                          <div className="flex items-center gap-2">
                            <div className="w-32 h-2 bg-gray-200 rounded-full">
                              <div className="h-full bg-blue-500 rounded-full" style={{width: '30%'}}></div>
                            </div>
                            <span className="text-xs font-semibold">8名</span>
                          </div>
                        </div>
                      </div>
                    </div>
                  </div>
                  
                  <div className="bg-white border border-gray-200 rounded-lg p-5">
                    <h4 className="font-semibold text-gray-800 mb-4">個別研修推奨</h4>
                    <div className="space-y-3">
                      <div className="p-3 bg-yellow-50 rounded-lg border-l-4 border-yellow-500">
                        <div className="flex justify-between items-center">
                          <div>
                            <span className="font-semibold text-gray-800">小林さくら</span>
                            <span className="text-sm text-gray-600 ml-2">外科病棟・新人看護師</span>
                          </div>
                          <span className="text-xs bg-yellow-100 text-yellow-800 px-2 py-1 rounded-full font-semibold">推奨</span>
                        </div>
                        <p className="text-sm text-gray-600 mt-2">BLS再受講推奨。前回評価「再受講中」。急変対応スキル向上が必要。</p>
                      </div>
                      <div className="p-3 bg-green-50 rounded-lg border-l-4 border-green-500">
                        <div className="flex justify-between items-center">
                          <div>
                            <span className="font-semibold text-gray-800">田中美咲</span>
                            <span className="text-sm text-gray-600 ml-2">地域包括ケア病棟・看護師</span>
                          </div>
                          <span className="text-xs bg-green-100 text-green-800 px-2 py-1 rounded-full font-semibold">昇進準備</span>
                        </div>
                        <p className="text-sm text-gray-600 mt-2">管理職準備研修開始推奨。2025年7月主任昇進に向けて6ヶ月プログラム。</p>
                      </div>
                    </div>
                  </div>
                </div>
              )}

              {/* サイドバー */}
              <div className="space-y-6">
                {/* 今月の統計 */}
                <div className="bg-white rounded-xl p-6 shadow-md hover:shadow-lg transition-shadow">
              <h3 className="text-lg font-semibold text-gray-800 mb-4 flex items-center gap-2">
                📊 今月の活動統計
              </h3>
              <div className="space-y-3">
                {[
                  { label: '面談実施', value: '23件' },
                  { label: '評価完了', value: '32名' },
                  { label: '研修実施', value: '5回' },
                  { label: '新規採用', value: '2名' }
                ].map((stat, index) => (
                  <div key={index} className="flex justify-between items-center p-3 bg-gray-50 rounded-lg">
                    <span className="text-sm text-gray-600">{stat.label}</span>
                    <span className="text-lg font-semibold text-gray-800">{stat.value}</span>
                  </div>
                ))}
              </div>
                </div>

                {/* クイックアクション */}
                <div className="bg-white rounded-xl p-6 shadow-md hover:shadow-lg transition-shadow">
              <h3 className="text-lg font-semibold text-gray-800 mb-4 flex items-center gap-2">
                ⚡ クイックアクション
              </h3>
              <div className="space-y-3">
                {[
                  { label: '🔍 職員検索', color: 'bg-blue-500 hover:bg-blue-600', href: null },
                  { label: '📅 面談予約', color: 'bg-green-500 hover:bg-green-600', href: null },
                  { label: '📊 レポート作成', color: 'bg-yellow-500 hover:bg-yellow-600', href: '/reports' },
                  { label: '⚙️ システム設定', color: 'bg-purple-500 hover:bg-purple-600', href: null }
                ].map((action, index) => (
                  action.href ? (
                    <Link
                      key={index}
                      href={action.href}
                      className={`block w-full ${action.color} text-white py-3 rounded-lg text-sm font-semibold transition-colors text-center`}
                    >
                      {action.label}
                    </Link>
                  ) : (
                    <button
                      key={index}
                      className={`w-full ${action.color} text-white py-3 rounded-lg text-sm font-semibold transition-colors`}
                    >
                      {action.label}
                    </button>
                  )
                ))}
                  </div>
                </div>

              </div>
            </div>
          </div>
        </div>

      {/* モーダル */}
      {showModal && selectedStaff && (
        <div className="fixed inset-0 bg-black bg-opacity-50 flex items-center justify-center z-50">
          <div className="bg-white rounded-xl max-w-4xl w-full max-h-[85vh] overflow-y-auto mx-4">
            <div className="flex justify-between items-center p-6 border-b border-gray-200 bg-gray-50">
              <h2 className="text-xl font-semibold text-gray-800">
                {selectedStaff.name} - 職員詳細情報
              </h2>
              <button
                onClick={() => setShowModal(false)}
                className="w-10 h-10 flex items-center justify-center text-gray-500 hover:text-gray-700 hover:bg-gray-200 rounded-full text-2xl transition-colors"
              >
                ×
              </button>
            </div>
            
            <div className="p-6">
              {selectedStaff.name === '田中美咲' && (
                <div className="space-y-6">
                  {/* プロフィールヘッダー */}
                  <div className="flex gap-5 p-5 bg-gradient-to-r from-green-50 to-emerald-50 rounded-xl">
                    <div className="w-20 h-20 bg-gradient-to-r from-green-500 to-emerald-600 rounded-full flex items-center justify-center text-white text-2xl font-bold">
                      田
                    </div>
                    <div className="flex-1">
                      <h3 className="text-xl font-semibold text-gray-800 mb-2">田中美咲</h3>
                      <p className="text-gray-600 mb-3">地域包括ケア病棟・看護師（主任候補）</p>
                      <div className="flex gap-4 text-sm text-gray-600">
                        <span><strong>ID:</strong> NS-2021-047</span>
                        <span><strong>入職:</strong> 2021年4月（4年3ヶ月）</span>
                        <span><strong>年齢:</strong> 36歳</span>
                      </div>
                    </div>
                    <div className="text-right">
                      <div className="bg-green-500 text-white px-3 py-1 rounded-full text-sm font-semibold mb-2">
                        昇進候補
                      </div>
                      <div className="text-lg font-semibold text-green-600">準備度 85%</div>
                    </div>
                  </div>

                  {/* 総合分析 */}
                  <div className="bg-blue-50 border-2 border-blue-200 rounded-xl p-5">
                    <h4 className="text-blue-800 font-semibold mb-4 flex items-center gap-2">
                      📈 総合分析
                      <span className="text-xs bg-blue-600 text-white px-2 py-1 rounded-full">最新</span>
                    </h4>
                    <div className="grid grid-cols-3 gap-4 text-center mb-4">
                      <div>
                        <div className="text-2xl font-bold text-green-600">A評価</div>
                        <div className="text-sm text-green-700">最新総合評価</div>
                        <div className="text-xs text-green-600">2024年上期</div>
                      </div>
                      <div>
                        <div className="text-2xl font-bold text-blue-600">87</div>
                        <div className="text-sm text-blue-700">健康スコア</div>
                        <div className="text-xs text-blue-600">ストレス指数: 48</div>
                      </div>
                      <div>
                        <div className="text-2xl font-bold text-purple-600">340%</div>
                        <div className="text-sm text-purple-700">期待ROI</div>
                        <div className="text-xs text-purple-600">5年間予測</div>
                      </div>
                    </div>
                    <div className="bg-white p-3 rounded-lg">
                      <strong className="text-gray-800">🎯 最終推奨:</strong>
                      <span className="text-gray-600 ml-2">
                        2025年7月昇進が最適。準備期間6ヶ月で成功確率87%、ROI 340%の高い投資効果が期待できます。
                      </span>
                    </div>
                  </div>

                  {/* スキル・実績 */}
                  <div className="grid grid-cols-2 gap-5">
                    <div className="bg-white border border-gray-200 rounded-lg p-4">
                      <h5 className="font-semibold text-gray-800 mb-3">🎯 主要スキル</h5>
                      <div className="space-y-3">
                        {[
                          { skill: '認知症ケア専門', level: 100, color: 'bg-green-500' },
                          { skill: 'チームワーク', level: 96, color: 'bg-green-500' },
                          { skill: 'リーダーシップ', level: 70, color: 'bg-yellow-500' }
                        ].map((item, index) => (
                          <div key={index} className="flex justify-between items-center">
                            <span className="text-sm">{item.skill}</span>
                            <div className="flex items-center gap-2">
                              <div className="w-20 h-2 bg-gray-200 rounded-full">
                                <div className={`h-full ${item.color} rounded-full`} style={{width: `${item.level}%`}}></div>
                              </div>
                              <span className="text-xs font-semibold">{item.level}%</span>
                            </div>
                          </div>
                        ))}
                      </div>
                    </div>
                    <div className="bg-white border border-gray-200 rounded-lg p-4">
                      <h5 className="font-semibold text-gray-800 mb-3">📊 実績指標</h5>
                      <div className="space-y-2 text-sm">
                        <div className="flex justify-between">
                          <span className="text-gray-600">エンゲージメント</span>
                          <span className="font-semibold text-green-600">95%</span>
                        </div>
                        <div className="flex justify-between">
                          <span className="text-gray-600">目標達成率</span>
                          <span className="font-semibold text-blue-600">92%</span>
                        </div>
                        <div className="flex justify-between">
                          <span className="text-gray-600">研修参加率</span>
                          <span className="font-semibold text-purple-600">100%</span>
                        </div>
                      </div>
                    </div>
                  </div>

                  {/* アクションプラン */}
                  <div className="bg-yellow-50 border border-yellow-200 rounded-lg p-4">
                    <h5 className="font-semibold text-yellow-800 mb-3">📋 今後のアクションプラン</h5>
                    <div className="space-y-3">
                      <div className="flex items-start gap-3">
                        <div className="w-6 h-6 bg-yellow-500 text-white rounded-full flex items-center justify-center text-sm font-bold">1</div>
                        <div className="text-sm text-yellow-800">
                          <strong>本日 10:30</strong> - 昇進検討面談実施（準備資料あり）
                        </div>
                      </div>
                      <div className="flex items-start gap-3">
                        <div className="w-6 h-6 bg-yellow-500 text-white rounded-full flex items-center justify-center text-sm font-bold">2</div>
                        <div className="text-sm text-yellow-800">
                          <strong>2025年2月</strong> - 管理職準備研修開始（6ヶ月プログラム）
                        </div>
                      </div>
                      <div className="flex items-start gap-3">
                        <div className="w-6 h-6 bg-yellow-500 text-white rounded-full flex items-center justify-center text-sm font-bold">3</div>
                        <div className="text-sm text-yellow-800">
                          <strong>2025年7月</strong> - 主任昇進実施（成功確率87%）
                        </div>
                      </div>
                    </div>
                  </div>

                  {/* アクションボタン */}
                  <div className="flex justify-center gap-3">
                    <button className="bg-green-500 hover:bg-green-600 text-white px-6 py-3 rounded-lg font-semibold transition-colors">
                      昇進プロセス開始
                    </button>
                    <button className="bg-blue-500 hover:bg-blue-600 text-white px-6 py-3 rounded-lg font-semibold transition-colors">
                      詳細カルテ表示
                    </button>
                    <button 
                      onClick={() => setShowModal(false)}
                      className="bg-gray-200 hover:bg-gray-300 text-gray-700 px-6 py-3 rounded-lg font-semibold transition-colors"
                    >
                      閉じる
                    </button>
                  </div>
                </div>
              )}

              {selectedStaff.name === '中村恵子' && (
                <div className="space-y-6">
                  {/* プロフィールヘッダー */}
                  <div className="flex gap-5 p-5 bg-gradient-to-r from-red-50 to-pink-50 rounded-xl">
                    <div className="w-20 h-20 bg-gradient-to-r from-red-500 to-red-600 rounded-full flex items-center justify-center text-white text-2xl font-bold">
                      中
                    </div>
                    <div className="flex-1">
                      <h3 className="text-xl font-semibold text-gray-800 mb-2">中村恵子</h3>
                      <p className="text-gray-600 mb-3">外来・看護師</p>
                      <div className="flex gap-4 text-sm text-gray-600">
                        <span><strong>ID:</strong> NS-3401</span>
                        <span><strong>勤続:</strong> 5年3ヶ月</span>
                        <span><strong>年齢:</strong> 28歳</span>
                      </div>
                    </div>
                    <div className="text-right">
                      <div className="bg-red-500 text-white px-3 py-1 rounded-full text-sm font-semibold mb-2">
                        緊急対応要
                      </div>
                      <div className="text-lg font-semibold text-red-600">離職リスク 84%</div>
                    </div>
                  </div>

                  {/* 緊急アラート */}
                  <div className="bg-red-50 border-2 border-red-200 rounded-xl p-5">
                    <h4 className="text-red-800 font-semibold mb-4 flex items-center gap-2">
                      🚨 緊急対応が必要
                      <span className="text-xs bg-red-600 text-white px-2 py-1 rounded-full">HIGH</span>
                    </h4>
                    <div className="space-y-3">
                      <div className="bg-white p-3 rounded-lg border-l-4 border-red-500">
                        <strong className="text-red-700">3日連続欠勤</strong>
                        <p className="text-sm text-red-600 mt-1">過去1年で初回。家庭環境の変化が疑われます。</p>
                      </div>
                      <div className="bg-white p-3 rounded-lg border-l-4 border-yellow-500">
                        <strong className="text-yellow-700">評価スコア低下</strong>
                        <p className="text-sm text-yellow-600 mt-1">直近3ヶ月で15%低下（83% → 68%）</p>
                      </div>
                      <div className="bg-white p-3 rounded-lg border-l-4 border-yellow-500">
                        <strong className="text-yellow-700">ストレス指標上昇</strong>
                        <p className="text-sm text-yellow-600 mt-1">先月比25%上昇、要注意レベル</p>
                      </div>
                    </div>
                  </div>

                  {/* 状況分析 */}
                  <div className="grid grid-cols-2 gap-5">
                    <div className="bg-white border border-gray-200 rounded-lg p-4">
                      <h5 className="font-semibold text-gray-800 mb-3">📊 現在の状況</h5>
                      <div className="space-y-2 text-sm">
                        <div className="flex justify-between">
                          <span className="text-gray-600">総合評価</span>
                          <span className="font-semibold text-red-600">C (68%)</span>
                        </div>
                        <div className="flex justify-between">
                          <span className="text-gray-600">勤怠状況</span>
                          <span className="font-semibold text-red-600">要注意</span>
                        </div>
                        <div className="flex justify-between">
                          <span className="text-gray-600">ストレス</span>
                          <span className="font-semibold text-yellow-600">高</span>
                        </div>
                      </div>
                    </div>
                    <div className="bg-white border border-gray-200 rounded-lg p-4">
                      <h5 className="font-semibold text-gray-800 mb-3">💡 推定要因</h5>
                      <div className="text-sm text-gray-600 space-y-1">
                        <div>• 家庭環境の急変（育児・介護）</div>
                        <div>• 職場での人間関係の悪化</div>
                        <div>• 業務負荷の増大</div>
                        <div>• 健康問題の可能性</div>
                      </div>
                    </div>
                  </div>

                  {/* 緊急対応プラン */}
                  <div className="bg-blue-50 border-2 border-blue-200 rounded-xl p-5">
                    <h4 className="text-blue-800 font-semibold mb-4">🎯 推奨緊急対応プラン</h4>
                    <div className="space-y-3">
                      <div className="flex items-start gap-3">
                        <div className="w-6 h-6 bg-red-500 text-white rounded-full flex items-center justify-center text-sm font-bold">1</div>
                        <div>
                          <strong className="text-gray-800">本日 9:00 - 緊急面談実施</strong>
                          <p className="text-sm text-gray-600 mt-1">欠勤理由の詳細ヒアリング、支援ニーズの把握</p>
                        </div>
                      </div>
                      <div className="flex items-start gap-3">
                        <div className="w-6 h-6 bg-yellow-500 text-white rounded-full flex items-center justify-center text-sm font-bold">2</div>
                        <div>
                          <strong className="text-gray-800">支援制度の即時適用</strong>
                          <p className="text-sm text-gray-600 mt-1">勤務時間調整、在宅勤務、育児・介護支援制度</p>
                        </div>
                      </div>
                      <div className="flex items-start gap-3">
                        <div className="w-6 h-6 bg-blue-500 text-white rounded-full flex items-center justify-center text-sm font-bold">3</div>
                        <div>
                          <strong className="text-gray-800">メンタルヘルスケア</strong>
                          <p className="text-sm text-gray-600 mt-1">産業医面談、カウンセリング、ストレス軽減プログラム</p>
                        </div>
                      </div>
                    </div>
                  </div>

                  {/* アクションボタン */}
                  <div className="flex justify-center gap-3">
                    <button className="bg-red-500 hover:bg-red-600 text-white px-6 py-3 rounded-lg font-semibold transition-colors">
                      緊急面談開始
                    </button>
                    <button className="bg-yellow-500 hover:bg-yellow-600 text-white px-6 py-3 rounded-lg font-semibold transition-colors">
                      支援制度確認
                    </button>
                    <button 
                      onClick={() => setShowModal(false)}
                      className="bg-gray-200 hover:bg-gray-300 text-gray-700 px-6 py-3 rounded-lg font-semibold transition-colors"
                    >
                      閉じる
                    </button>
                  </div>
                </div>
              )}

              {selectedStaff.name === '小林さくら' && (
                <div className="space-y-6">
                  {/* プロフィールヘッダー */}
                  <div className="flex gap-5 p-5 bg-gradient-to-r from-pink-50 to-rose-50 rounded-xl">
                    <div className="w-20 h-20 bg-gradient-to-r from-pink-500 to-rose-600 rounded-full flex items-center justify-center text-white text-2xl font-bold">
                      小
                    </div>
                    <div className="flex-1">
                      <h3 className="text-xl font-semibold text-gray-800 mb-2">小林さくら</h3>
                      <p className="text-gray-600 mb-3">外科病棟・看護師（新人）</p>
                      <div className="flex gap-4 text-sm text-gray-600">
                        <span><strong>ID:</strong> NS-2024-012</span>
                        <span><strong>入職:</strong> 2024年4月（9ヶ月）</span>
                        <span><strong>年齢:</strong> 23歳</span>
                      </div>
                    </div>
                    <div className="text-right">
                      <div className="bg-yellow-500 text-white px-3 py-1 rounded-full text-sm font-semibold mb-2">
                        新人フォロー要
                      </div>
                      <div className="text-lg font-semibold text-yellow-600">ストレス指数 68</div>
                    </div>
                  </div>

                  {/* 新人サポート状況 */}
                  <div className="bg-yellow-50 border-2 border-yellow-200 rounded-xl p-5">
                    <h4 className="text-yellow-800 font-semibold mb-4 flex items-center gap-2">
                      📋 新人教育進捗状況
                      <span className="text-xs bg-yellow-600 text-white px-2 py-1 rounded-full">JNAラダーⅠ</span>
                    </h4>
                    <div className="grid grid-cols-2 gap-4">
                      <div className="bg-white p-3 rounded-lg">
                        <h5 className="font-semibold text-gray-800 mb-2">基礎技術習得</h5>
                        <div className="space-y-2">
                          <div className="flex justify-between text-sm">
                            <span>基礎看護技術</span>
                            <span className="font-semibold text-yellow-600">40%</span>
                          </div>
                          <div className="flex justify-between text-sm">
                            <span>与薬管理</span>
                            <span className="font-semibold text-yellow-600">35%</span>
                          </div>
                          <div className="flex justify-between text-sm">
                            <span>急変対応</span>
                            <span className="font-semibold text-red-600">20%</span>
                          </div>
                        </div>
                      </div>
                      <div className="bg-white p-3 rounded-lg">
                        <h5 className="font-semibold text-gray-800 mb-2">研修状況</h5>
                        <div className="text-sm text-gray-600 space-y-1">
                          <div>✅ 新人看護師研修 完了</div>
                          <div>✅ 医療安全基礎研修 完了</div>
                          <div>⚠️ BLS研修 再受講中</div>
                          <div>⏳ 褥創予防研修 未修了</div>
                        </div>
                      </div>
                    </div>
                  </div>

                  {/* サポートプラン */}
                  <div className="bg-blue-50 border-2 border-blue-200 rounded-xl p-5">
                    <h4 className="text-blue-800 font-semibold mb-4">🎯 推奨サポートプラン</h4>
                    <div className="space-y-3">
                      <div className="flex items-start gap-3">
                        <div className="w-6 h-6 bg-blue-500 text-white rounded-full flex items-center justify-center text-sm font-bold">1</div>
                        <div>
                          <strong className="text-gray-800">急変対応スキル強化</strong>
                          <p className="text-sm text-gray-600 mt-1">BLS再受講と実践的シミュレーション訓練の実施</p>
                        </div>
                      </div>
                      <div className="flex items-start gap-3">
                        <div className="w-6 h-6 bg-blue-500 text-white rounded-full flex items-center justify-center text-sm font-bold">2</div>
                        <div>
                          <strong className="text-gray-800">メンタルサポート強化</strong>
                          <p className="text-sm text-gray-600 mt-1">先輩看護師とのペアリング、定期的な1on1面談</p>
                        </div>
                      </div>
                      <div className="flex items-start gap-3">
                        <div className="w-6 h-6 bg-blue-500 text-white rounded-full flex items-center justify-center text-sm font-bold">3</div>
                        <div>
                          <strong className="text-gray-800">業務負荷調整</strong>
                          <p className="text-sm text-gray-600 mt-1">残業時間削減、夜勤回数の段階的増加</p>
                        </div>
                      </div>
                    </div>
                  </div>

                  {/* アクションボタン */}
                  <div className="flex justify-center gap-3">
                    <button className="bg-yellow-500 hover:bg-yellow-600 text-white px-6 py-3 rounded-lg font-semibold transition-colors">
                      フォローアップ面談
                    </button>
                    <button className="bg-blue-500 hover:bg-blue-600 text-white px-6 py-3 rounded-lg font-semibold transition-colors">
                      教育計画確認
                    </button>
                    <button 
                      onClick={() => setShowModal(false)}
                      className="bg-gray-200 hover:bg-gray-300 text-gray-700 px-6 py-3 rounded-lg font-semibold transition-colors"
                    >
                      閉じる
                    </button>
                  </div>
                </div>
              )}

              {selectedStaff.name === '伊藤由美' && (
                <div className="space-y-6">
                  {/* プロフィールヘッダー */}
                  <div className="flex gap-5 p-5 bg-gradient-to-r from-indigo-50 to-purple-50 rounded-xl">
                    <div className="w-20 h-20 bg-gradient-to-r from-indigo-500 to-purple-600 rounded-full flex items-center justify-center text-white text-2xl font-bold">
                      伊
                    </div>
                    <div className="flex-1">
                      <h3 className="text-xl font-semibold text-gray-800 mb-2">伊藤由美</h3>
                      <p className="text-gray-600 mb-3">緩和ケア病棟・認定看護師</p>
                      <div className="flex gap-4 text-sm text-gray-600">
                        <span><strong>ID:</strong> NS-2015-008</span>
                        <span><strong>勤続:</strong> 9年9ヶ月</span>
                        <span><strong>年齢:</strong> 38歳</span>
                      </div>
                    </div>
                    <div className="text-right">
                      <div className="bg-purple-500 text-white px-3 py-1 rounded-full text-sm font-semibold mb-2">
                        エキスパート
                      </div>
                      <div className="text-lg font-semibold text-purple-600">JNAラダーⅤ</div>
                    </div>
                  </div>

                  {/* 専門性・実績 */}
                  <div className="bg-purple-50 border-2 border-purple-200 rounded-xl p-5">
                    <h4 className="text-purple-800 font-semibold mb-4 flex items-center gap-2">
                      🏆 専門性と実績
                      <span className="text-xs bg-purple-600 text-white px-2 py-1 rounded-full">認定看護師</span>
                    </h4>
                    <div className="grid grid-cols-2 gap-4">
                      <div className="bg-white p-3 rounded-lg">
                        <h5 className="font-semibold text-gray-800 mb-2">専門スキル</h5>
                        <div className="space-y-2">
                          <div className="flex justify-between text-sm">
                            <span>緩和ケア</span>
                            <span className="font-semibold text-purple-600">マスター</span>
                          </div>
                          <div className="flex justify-between text-sm">
                            <span>疼痛管理</span>
                            <span className="font-semibold text-purple-600">マスター</span>
                          </div>
                          <div className="flex justify-between text-sm">
                            <span>後輩指導</span>
                            <span className="font-semibold text-purple-600">マスター</span>
                          </div>
                        </div>
                      </div>
                      <div className="bg-white p-3 rounded-lg">
                        <h5 className="font-semibold text-gray-800 mb-2">最近の活動</h5>
                        <div className="text-sm text-gray-600 space-y-1">
                          <div>🏅 看護研究発表会 最優秀賞</div>
                          <div>📚 緩和ケア認定更新完了</div>
                          <div>👥 新人教育プリセプター3名</div>
                          <div>🎯 院内研修講師 年6回</div>
                        </div>
                      </div>
                    </div>
                  </div>

                  {/* キャリア展望 */}
                  <div className="bg-green-50 border-2 border-green-200 rounded-xl p-5">
                    <h4 className="text-green-800 font-semibold mb-4">🚀 キャリア展望</h4>
                    <div className="space-y-3">
                      <div className="bg-white p-3 rounded-lg">
                        <strong className="text-gray-800">看護部教育担当への登用検討</strong>
                        <p className="text-sm text-gray-600 mt-1">豊富な指導経験と高い専門性を活かし、組織全体の教育水準向上に貢献</p>
                      </div>
                      <div className="bg-white p-3 rounded-lg">
                        <strong className="text-gray-800">専門看護師資格取得支援</strong>
                        <p className="text-sm text-gray-600 mt-1">更なる専門性向上のため、大学院進学支援制度の活用を推奨</p>
                      </div>
                    </div>
                  </div>

                  {/* アクションボタン */}
                  <div className="flex justify-center gap-3">
                    <button className="bg-purple-500 hover:bg-purple-600 text-white px-6 py-3 rounded-lg font-semibold transition-colors">
                      キャリア開発計画
                    </button>
                    <button className="bg-green-500 hover:bg-green-600 text-white px-6 py-3 rounded-lg font-semibold transition-colors">
                      研究活動支援
                    </button>
                    <button 
                      onClick={() => setShowModal(false)}
                      className="bg-gray-200 hover:bg-gray-300 text-gray-700 px-6 py-3 rounded-lg font-semibold transition-colors"
                    >
                      閉じる
                    </button>
                  </div>
                </div>
              )}

              {/* その他のスタッフのデフォルト表示 */}
              {!['田中美咲', '中村恵子', '小林さくら', '伊藤由美'].includes(selectedStaff.name) && (
                <div className="text-center py-8">
                  <p className="text-gray-600">詳細情報は個別ページでご確認ください。</p>
                  <Link 
                    href={`/staff/${selectedStaff.id}`}
                    className="inline-block mt-4 bg-blue-500 hover:bg-blue-600 text-white px-6 py-2 rounded-lg font-semibold transition-colors"
                  >
                    詳細ページへ
                  </Link>
                  <button 
                    onClick={() => setShowModal(false)}
                    className="ml-3 mt-4 bg-gray-200 hover:bg-gray-300 text-gray-700 px-6 py-2 rounded-lg font-semibold transition-colors"
                  >
                    閉じる
                  </button>
                </div>
              )}
            </div>
          </div>
        </div>
      )}
    </div>
    </div>
<<<<<<< HEAD
  </div>
=======
    </div>
    </div>
    </div>
    </div>
>>>>>>> c6a9f630
  );
}<|MERGE_RESOLUTION|>--- conflicted
+++ resolved
@@ -1765,13 +1765,9 @@
       )}
     </div>
     </div>
-<<<<<<< HEAD
-  </div>
-=======
     </div>
     </div>
     </div>
     </div>
->>>>>>> c6a9f630
   );
 }