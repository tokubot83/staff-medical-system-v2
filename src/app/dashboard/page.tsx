'use client';

import React, { useState } from 'react';
import Link from 'next/link';
import CommonHeader from '@/components/CommonHeader';
import { Card, CardContent, CardHeader, CardTitle, CardDescription } from '@/components/ui/card';
import { Button } from '@/components/ui/button';
import { Badge } from '@/components/ui/badge';
import { Progress } from '@/components/ui/progress';
import { Alert, AlertDescription, AlertTitle } from '@/components/ui/alert';
import { Tabs, TabsList, TabsTrigger, TabsContent } from '@/components/ui/tabs';
import styles from './Dashboard.module.css';
import { 
  Shield, 
  User, 
  ArrowRight, 
  Target, 
  TrendingUp, 
  Users, 
  CheckCircle, 
  Clock,
  AlertCircle,
  FileText,
  Award,
  BarChart3,
  Settings,
  Calendar,
  Sparkles,
  BookOpen,
  Activity,
  Cog,
  ChartBar,
  Home,
  Info,
  Bell,
  Building,
  Download,
  PlayCircle,
  ListChecks,
  Zap,
  HelpCircle,
  ChevronRight,
  Rocket,
  ClipboardList,
  UserCheck,
  UserPlus,
  FilePlus,
  Database,
  RefreshCw,
  Eye,
  Send,
  MessageSquare,
  Archive
} from 'lucide-react';

export default function DashboardPage() {
  const [activeTab, setActiveTab] = useState('home');
  const [evaluationProgress] = useState({
    total: 125,
    completed: 78,
    inProgress: 32,
    notStarted: 15
  });
  const [showWorkflowGuide, setShowWorkflowGuide] = useState(true);

  const completionRate = Math.round((evaluationProgress.completed / evaluationProgress.total) * 100);

  // ワークフローステップの定義
  const workflowSteps = [
    { id: 1, title: '評価設計', status: 'completed', icon: Settings },
    { id: 2, title: '評価実施', status: 'current', icon: ClipboardList },
    { id: 3, title: '集計・分析', status: 'upcoming', icon: BarChart3 },
    { id: 4, title: 'フィードバック', status: 'upcoming', icon: MessageSquare }
  ];

  return (
    <div>
      <CommonHeader title="評価管理ダッシュボード" />
      <div className={styles.container}>
        {/* ワークフローガイド */}
        {showWorkflowGuide && (
          <Card className="mb-6 border-2 border-blue-200 bg-gradient-to-r from-blue-50 to-indigo-50">
            <CardHeader>
              <div className="flex items-center justify-between">
                <div className="flex items-center gap-2">
                  <Rocket className="h-5 w-5 text-blue-600" />
                  <CardTitle className="text-lg">現在の評価フロー</CardTitle>
                </div>
                <Button 
                  variant="ghost" 
                  size="sm"
                  onClick={() => setShowWorkflowGuide(false)}
                  className="text-gray-500 hover:text-gray-700"
                >
                  ✕
                </Button>
              </div>
            </CardHeader>
            <CardContent>
              <div className="flex items-center justify-between">
                {workflowSteps.map((step, index) => (
                  <React.Fragment key={step.id}>
                    <div className="flex flex-col items-center flex-1">
                      <div className={`
                        p-4 rounded-full mb-2 transition-all
                        ${step.status === 'completed' ? 'bg-green-100' : ''}
                        ${step.status === 'current' ? 'bg-blue-100 ring-4 ring-blue-200' : ''}
                        ${step.status === 'upcoming' ? 'bg-gray-100' : ''}
                      `}>
                        <step.icon className={`
                          h-6 w-6
                          ${step.status === 'completed' ? 'text-green-600' : ''}
                          ${step.status === 'current' ? 'text-blue-600' : ''}
                          ${step.status === 'upcoming' ? 'text-gray-400' : ''}
                        `} />
                      </div>
                      <span className={`
                        text-sm font-medium
                        ${step.status === 'current' ? 'text-blue-600' : 'text-gray-600'}
                      `}>
                        {step.title}
                      </span>
                      {step.status === 'completed' && (
                        <Badge className="mt-1 bg-green-100 text-green-700" variant="secondary">完了</Badge>
                      )}
                      {step.status === 'current' && (
                        <Badge className="mt-1 bg-blue-100 text-blue-700" variant="secondary">進行中</Badge>
                      )}
                    </div>
                    {index < workflowSteps.length - 1 && (
                      <ChevronRight className="h-5 w-5 text-gray-400 mb-8" />
                    )}
                  </React.Fragment>
                ))}
              </div>
              <Alert className="mt-4 border-blue-200 bg-blue-50">
                <Zap className="h-4 w-4 text-blue-600" />
                <AlertDescription className="text-blue-800">
                  <strong>次のアクション：</strong> 未完了の評価対象者47名に対して評価を実施してください。
                  締切まであと<strong className="text-red-600">5日</strong>です。
                </AlertDescription>
              </Alert>
            </CardContent>
          </Card>
        )}
        <div className={styles.tabNavigation}>
          {[
            { id: 'home', label: 'ホーム', icon: '🏠' },
            { id: 'guide', label: '評価ガイド', icon: '📖' },
            { id: 'progress', label: '進捗管理', icon: '📊' },
            { id: 'settings', label: '設定・運用', icon: '⚙️' },
            { id: 'analysis', label: '分析・レポート', icon: '📈' }
          ].map((tab) => (
            <button
              key={tab.id}
              onClick={() => setActiveTab(tab.id)}
              className={`${styles.tabButton} ${activeTab === tab.id ? styles.active : ''}`}
            >
              <span className={styles.tabIcon}>{tab.icon}</span>
              <span className={styles.tabLabel}>{tab.label}</span>
            </button>
          ))}
        </div>

        <div className={styles.tabContent}>

          {activeTab === 'home' && (
            <div className="space-y-6 p-6">
            {/* クイックアクションセクション */}
            <div className="mb-8">
              <h2 className="text-xl font-bold mb-4 flex items-center gap-2">
                <Zap className="h-5 w-5 text-yellow-500" />
                今すぐ実行できるアクション
              </h2>
              <div className="grid grid-cols-4 gap-4">
                <Link href="/evaluation-execution/new">
                  <Card className="hover:shadow-xl transition-all cursor-pointer border-2 border-transparent hover:border-blue-400 bg-gradient-to-br from-blue-50 to-blue-100">
                    <CardContent className="p-6 text-center">
                      <div className="mx-auto mb-3 p-3 bg-blue-500 rounded-full w-fit">
                        <PlayCircle className="h-8 w-8 text-white" />
                      </div>
                      <h3 className="font-bold text-blue-900 mb-1">新規評価開始</h3>
                      <p className="text-xs text-blue-700">評価を今すぐ開始</p>
                    </CardContent>
                  </Card>
                </Link>
                
                <Link href="/evaluation-design/templates">
                  <Card className="hover:shadow-xl transition-all cursor-pointer border-2 border-transparent hover:border-purple-400 bg-gradient-to-br from-purple-50 to-purple-100">
                    <CardContent className="p-6 text-center">
                      <div className="mx-auto mb-3 p-3 bg-purple-500 rounded-full w-fit">
                        <FilePlus className="h-8 w-8 text-white" />
                      </div>
                      <h3 className="font-bold text-purple-900 mb-1">テンプレート作成</h3>
                      <p className="text-xs text-purple-700">評価項目を設定</p>
                    </CardContent>
                  </Card>
                </Link>
                
                <Link href="/reminders/send">
                  <Card className="hover:shadow-xl transition-all cursor-pointer border-2 border-transparent hover:border-orange-400 bg-gradient-to-br from-orange-50 to-orange-100">
                    <CardContent className="p-6 text-center">
                      <div className="mx-auto mb-3 p-3 bg-orange-500 rounded-full w-fit">
                        <Send className="h-8 w-8 text-white" />
                      </div>
                      <h3 className="font-bold text-orange-900 mb-1">リマインド送信</h3>
                      <p className="text-xs text-orange-700">未完了者に通知</p>
                    </CardContent>
                  </Card>
                </Link>
                
                <Link href="/reports/export">
                  <Card className="hover:shadow-xl transition-all cursor-pointer border-2 border-transparent hover:border-green-400 bg-gradient-to-br from-green-50 to-green-100">
                    <CardContent className="p-6 text-center">
                      <div className="mx-auto mb-3 p-3 bg-green-500 rounded-full w-fit">
                        <Download className="h-8 w-8 text-white" />
                      </div>
                      <h3 className="font-bold text-green-900 mb-1">レポート出力</h3>
                      <p className="text-xs text-green-700">評価結果を出力</p>
                    </CardContent>
                  </Card>
                </Link>
              </div>
            </div>

            {/* メイン機能 - 最重要 */}
            <div className="grid grid-cols-2 gap-6 mb-8">
              {/* 評価制度設計 */}
              <Card className="border-2 border-blue-500 shadow-xl hover:shadow-2xl transition-all bg-gradient-to-br from-blue-600 to-blue-700 text-white relative overflow-hidden">
                <div className="absolute top-2 right-2">
                  <Badge className="bg-yellow-400 text-yellow-900">設定必須</Badge>
                </div>
                <CardHeader className="pb-4">
                  <div className="flex items-center justify-between">
                    <div className="flex items-center gap-3">
                      <div className="p-3 bg-white/20 rounded-lg backdrop-blur">
                        <Settings className="h-8 w-8 text-white" />
                      </div>
                      <div>
                        <CardTitle className="text-2xl font-bold text-white">評価制度設計</CardTitle>
                        <CardDescription className="text-blue-100 mt-1">
                          100点満点配分の設計と動的設問管理
                        </CardDescription>
                      </div>
                    </div>
                  </div>
                </CardHeader>
                <CardContent className="space-y-4">
                  <div className="p-3 bg-white/10 rounded-lg backdrop-blur">
                    <h4 className="text-sm font-bold text-blue-100 mb-3">設定可能な項目：</h4>
                    <div className="grid grid-cols-2 gap-3">
                      <div className="flex items-center gap-2">
                        <CheckCircle className="h-4 w-4 text-green-300" />
                        <span className="text-sm">技術評価項目</span>
                      </div>
                      <div className="flex items-center gap-2">
                        <CheckCircle className="h-4 w-4 text-green-300" />
                        <span className="text-sm">貢献度評価項目</span>
                      </div>
                      <div className="flex items-center gap-2">
                        <CheckCircle className="h-4 w-4 text-green-300" />
                        <span className="text-sm">配点設定</span>
                      </div>
                      <div className="flex items-center gap-2">
                        <CheckCircle className="h-4 w-4 text-green-300" />
                        <span className="text-sm">AI動的設問</span>
                      </div>
                    </div>
                  </div>
                  <div className="grid grid-cols-2 gap-3">
                    <div className="p-3 bg-white/10 rounded-lg backdrop-blur">
                      <p className="text-blue-100 text-sm mb-1">技術評価</p>
                      <p className="text-2xl font-bold">50点</p>
                    </div>
                    <div className="p-3 bg-white/10 rounded-lg backdrop-blur">
                      <p className="text-blue-100 text-sm mb-1">貢献度評価</p>
                      <p className="text-2xl font-bold">50点</p>
                    </div>
                  </div>
                  <div className="flex gap-2">
                    <Link href="/evaluation-design" className="flex-1">
                      <Button className="w-full bg-white text-blue-600 hover:bg-blue-50" size="lg">
                        <Settings className="mr-2 h-5 w-5" />
                        設計画面へ
                      </Button>
                    </Link>
                    <Button 
                      variant="ghost" 
                      size="lg"
                      className="text-white hover:bg-white/20"
                      title="使い方ガイド"
                    >
                      <HelpCircle className="h-5 w-5" />
                    </Button>
                  </div>
                </CardContent>
              </Card>

              {/* 個人評価管理 */}
              <Card className="border-2 border-purple-500 shadow-xl hover:shadow-2xl transition-all bg-gradient-to-br from-purple-600 to-purple-700 text-white relative overflow-hidden">
                <div className="absolute top-2 right-2">
                  <Badge className="bg-orange-400 text-orange-900">実施中</Badge>
                </div>
                <CardHeader className="pb-4">
                  <div className="flex items-center justify-between">
                    <div className="flex items-center gap-3">
                      <div className="p-3 bg-white/20 rounded-lg backdrop-blur">
                        <User className="h-8 w-8 text-white" />
                      </div>
                      <div>
                        <CardTitle className="text-2xl font-bold text-white">個人評価管理</CardTitle>
                        <CardDescription className="text-purple-100 mt-1">
                          評価実施から開示まで一元管理
                        </CardDescription>
                      </div>
                    </div>
                  </div>
                </CardHeader>
                <CardContent className="space-y-4">
                  <div className="p-3 bg-white/10 rounded-lg backdrop-blur">
                    <h4 className="text-sm font-bold text-purple-100 mb-3">実施可能な操作：</h4>
                    <div className="grid grid-cols-2 gap-3">
                      <div className="flex items-center gap-2">
                        <UserCheck className="h-4 w-4 text-green-300" />
                        <span className="text-sm">個別評価入力</span>
                      </div>
                      <div className="flex items-center gap-2">
                        <Eye className="h-4 w-4 text-green-300" />
                        <span className="text-sm">評価結果確認</span>
                      </div>
                      <div className="flex items-center gap-2">
                        <Send className="h-4 w-4 text-green-300" />
                        <span className="text-sm">評価開示</span>
                      </div>
                      <div className="flex items-center gap-2">
                        <MessageSquare className="h-4 w-4 text-green-300" />
                        <span className="text-sm">異議申立対応</span>
                      </div>
                    </div>
                  </div>
                  <div className="grid grid-cols-2 gap-3">
                    <div className="p-3 bg-white/10 rounded-lg backdrop-blur">
                      <p className="text-purple-100 text-sm mb-1">評価対象</p>
                      <p className="text-2xl font-bold">125名</p>
                    </div>
                    <div className="p-3 bg-white/10 rounded-lg backdrop-blur">
                      <p className="text-purple-100 text-sm mb-1">完了率</p>
                      <p className="text-2xl font-bold">{completionRate}%</p>
                    </div>
                  </div>
                  <div className="flex gap-2">
                    <Link href="/evaluation-execution" className="flex-1">
                      <Button className="w-full bg-white text-purple-600 hover:bg-purple-50" size="lg">
                        <ClipboardList className="mr-2 h-5 w-5" />
                        評価画面へ
                      </Button>
                    </Link>
                    <Button 
                      variant="ghost" 
                      size="lg"
                      className="text-white hover:bg-white/20"
                      title="使い方ガイド"
                    >
                      <HelpCircle className="h-5 w-5" />
                    </Button>
                  </div>
                </CardContent>
              </Card>
            </div>

            {/* タスク優先度セクション */}
            <Card className="mb-6 border-2 border-red-200 bg-gradient-to-r from-red-50 to-pink-50">
              <CardHeader>
                <CardTitle className="text-lg flex items-center gap-2">
                  <AlertCircle className="h-5 w-5 text-red-600" />
                  今すぐ対応が必要なタスク
                </CardTitle>
              </CardHeader>
              <CardContent>
                <div className="space-y-3">
                  <div className="flex items-center justify-between p-3 bg-white rounded-lg border-l-4 border-red-500">
                    <div className="flex items-center gap-3">
                      <Badge className="bg-red-100 text-red-800">緊急</Badge>
                      <div>
                        <p className="font-medium">本日締切の評価</p>
                        <p className="text-sm text-gray-600">外科病棟 5名分の評価が未完了</p>
                      </div>
                    </div>
                    <Link href="/evaluation-execution/urgent">
                      <Button size="sm" className="bg-red-600 hover:bg-red-700">
                        今すぐ対応
                        <ArrowRight className="ml-2 h-4 w-4" />
                      </Button>
                    </Link>
                  </div>
                  <div className="flex items-center justify-between p-3 bg-white rounded-lg border-l-4 border-orange-500">
                    <div className="flex items-center gap-3">
                      <Badge className="bg-orange-100 text-orange-800">重要</Badge>
                      <div>
                        <p className="font-medium">未設定の評価項目</p>
                        <p className="text-sm text-gray-600">看護部の技術評価項目が未設定</p>
                      </div>
                    </div>
                    <Link href="/evaluation-design/nursing">
                      <Button size="sm" variant="outline" className="border-orange-500 text-orange-600 hover:bg-orange-50">
                        設定する
                        <ArrowRight className="ml-2 h-4 w-4" />
                      </Button>
                    </Link>
                  </div>
                </div>
              </CardContent>
            </Card>

            {/* 評価進捗サマリー */}
            <div className="grid grid-cols-4 gap-4">
          <Card className="bg-white hover:shadow-lg transition-shadow">
            <CardContent className="p-6">
              <div className="flex items-center justify-between">
                <div>
                  <p className="text-sm text-gray-600 mb-1">評価対象者</p>
                  <p className="text-3xl font-bold text-gray-900">{evaluationProgress.total}</p>
                </div>
                <div className="p-3 bg-blue-100 rounded-lg">
                  <Users className="h-6 w-6 text-blue-600" />
                </div>
              </div>
            </CardContent>
          </Card>
          
          <Card className="bg-white hover:shadow-lg transition-shadow">
            <CardContent className="p-6">
              <div className="flex items-center justify-between">
                <div>
                  <p className="text-sm text-gray-600 mb-1">評価完了</p>
                  <p className="text-3xl font-bold text-green-600">{evaluationProgress.completed}</p>
                </div>
                <div className="p-3 bg-green-100 rounded-lg">
                  <CheckCircle className="h-6 w-6 text-green-600" />
                </div>
              </div>
            </CardContent>
          </Card>
          
          <Card className="bg-white hover:shadow-lg transition-shadow">
            <CardContent className="p-6">
              <div className="flex items-center justify-between">
                <div>
                  <p className="text-sm text-gray-600 mb-1">評価中</p>
                  <p className="text-3xl font-bold text-blue-600">{evaluationProgress.inProgress}</p>
                </div>
                <div className="p-3 bg-blue-100 rounded-lg">
                  <Clock className="h-6 w-6 text-blue-600" />
                </div>
              </div>
            </CardContent>
          </Card>
          
          <Card className="bg-white hover:shadow-lg transition-shadow">
            <CardContent className="p-6">
              <div className="flex items-center justify-between">
                <div>
                  <p className="text-sm text-gray-600 mb-1">完了率</p>
                  <p className="text-3xl font-bold text-purple-600">{completionRate}%</p>
                </div>
                <div className="p-3 bg-purple-100 rounded-lg">
                  <TrendingUp className="h-6 w-6 text-purple-600" />
                </div>
              </div>
            </CardContent>
          </Card>
            </div>

            {/* 全体進捗バー */}
            <Card className="bg-white">
              <CardContent className="p-6">
                <div className="flex items-center justify-between mb-3">
                  <h3 className="text-lg font-semibold">2025年度 評価進捗状況</h3>
                  <Badge className="bg-blue-100 text-blue-800">進行中</Badge>
                </div>
                <Progress value={completionRate} className="h-3 mb-2" />
                <p className="text-sm text-gray-600">
                  {evaluationProgress.completed}名完了 / {evaluationProgress.total}名中
                </p>
              </CardContent>
            </Card>

            {/* その他の機能 */}
            <div className="grid grid-cols-3 gap-4">
              {/* クイックアクセス */}
              <Card className="bg-white hover:shadow-lg transition-shadow">
                <CardHeader>
                  <CardTitle className="text-base flex items-center gap-2">
                    <Building className="h-5 w-5 text-gray-600" />
                    クイックアクセス
                  </CardTitle>
                </CardHeader>
                <CardContent>
                  <div className="grid grid-cols-1 gap-2">
                    <Link href="/dashboard/admin">
                      <Button variant="outline" size="sm" className="w-full justify-start">
                        <Shield className="mr-2 h-4 w-4" />
                        管理者ダッシュボード
                      </Button>
                    </Link>
                    <Link href="/dashboard/personal">
                      <Button variant="outline" size="sm" className="w-full justify-start">
                        <User className="mr-2 h-4 w-4" />
                        個人ダッシュボード
                      </Button>
                    </Link>
                    <Link href="/training">
                      <Button variant="outline" size="sm" className="w-full justify-start">
                        <Award className="mr-2 h-4 w-4" />
                        研修管理システム
                      </Button>
                    </Link>
                    <Link href="/reports">
                      <Button variant="outline" size="sm" className="w-full justify-start">
                        <BarChart3 className="mr-2 h-4 w-4" />
                        分析レポート
                      </Button>
                    </Link>
                  </div>
                </CardContent>
              </Card>

              {/* 動的設問管理 */}
              <Card className="bg-white hover:shadow-lg transition-shadow">
                <CardHeader>
                  <CardTitle className="text-base flex items-center gap-2">
                    <Sparkles className="h-5 w-5 text-purple-600" />
                    動的設問管理
                    <Badge className="bg-purple-100 text-purple-800" variant="outline">AI</Badge>
                  </CardTitle>
                </CardHeader>
                <CardContent>
                  <div className="space-y-3">
                    <p className="text-sm text-gray-600">
                      研修履歴と経験レベルに応じた設問を自動生成
                    </p>
                    <div className="p-3 bg-purple-50 rounded-lg">
                      <p className="text-xs text-purple-700 mb-1">現在の設問数</p>
                      <p className="text-lg font-bold text-purple-900">248問</p>
                    </div>
                    <Link href="/evaluation-design/questions">
                      <Button className="w-full" variant="outline" size="sm">
                        <Sparkles className="mr-2 h-4 w-4" />
                        設問を管理
                      </Button>
                    </Link>
                  </div>
                </CardContent>
              </Card>

              {/* 評価締切アラート */}
              <Card className="bg-white hover:shadow-lg transition-shadow">
                <CardHeader>
                  <CardTitle className="text-base flex items-center gap-2">
                    <Bell className="h-5 w-5 text-orange-600" />
                    評価締切アラート
                  </CardTitle>
                </CardHeader>
                <CardContent>
                  <div className="space-y-2">
                    <Alert className="border-red-200 bg-red-50">
                      <AlertCircle className="h-4 w-4 text-red-600" />
                      <AlertDescription className="text-sm">
                        <strong>本日締切:</strong> 5名分
                      </AlertDescription>
                    </Alert>
                    <Alert className="border-yellow-200 bg-yellow-50">
                      <Clock className="h-4 w-4 text-yellow-600" />
                      <AlertDescription className="text-sm">
                        <strong>3日後:</strong> 8名分
                      </AlertDescription>
                    </Alert>
                    <Button variant="outline" size="sm" className="w-full">
                      全ての締切を確認
                    </Button>
                  </div>
                </CardContent>
              </Card>
            </div>

            {/* スケジュールと重要日程 */}
            <Card className="bg-white">
          <CardHeader>
            <CardTitle className="flex items-center gap-2">
              <Calendar className="h-5 w-5 text-gray-700" />
              2025年度 評価スケジュール
            </CardTitle>
          </CardHeader>
          <CardContent>
            <div className="grid grid-cols-4 gap-4">
              <div className="p-4 bg-blue-50 rounded-lg border-l-4 border-blue-500">
                <p className="text-sm text-gray-600 mb-1">評価設計期間</p>
                <p className="font-semibold">12月〜1月</p>
              </div>
              <div className="p-4 bg-purple-50 rounded-lg border-l-4 border-purple-500">
                <p className="text-sm text-gray-600 mb-1">上期評価</p>
                <p className="font-semibold">7月実施</p>
              </div>
              <div className="p-4 bg-green-50 rounded-lg border-l-4 border-green-500">
                <p className="text-sm text-gray-600 mb-1">下期評価</p>
                <p className="font-semibold">12月実施</p>
              </div>
              <div className="p-4 bg-orange-50 rounded-lg border-l-4 border-orange-500">
                <p className="text-sm text-gray-600 mb-1">次回締切</p>
                <p className="font-semibold">1月31日</p>
              </div>
            </div>
          </CardContent>
            </Card>
            </div>
          )}

          {activeTab === 'guide' && (
            <div className="space-y-6 p-6">
<<<<<<< HEAD
            {/* 評価システム概要 - ビジュアル強化版 */}
            <Card className="border-2 border-purple-200 bg-gradient-to-br from-purple-50 to-blue-50">
              <CardHeader>
                <CardTitle className="flex items-center gap-2 text-xl">
                  <span className="text-2xl">📊</span>
                  人事評価システム概要
                </CardTitle>
                <CardDescription className="text-gray-700">
                  公平・透明・成長支援を重視した総合評価制度
                </CardDescription>
              </CardHeader>
              <CardContent>
=======
            
            {/* ストーリーテリング要素 - 田中さんの評価ジャーニー */}
            <Card className="border-2 border-indigo-300 bg-gradient-to-r from-indigo-50 via-purple-50 to-blue-50">
              <CardHeader>
                <CardTitle className="flex items-center gap-2 text-xl">
                  <span className="text-2xl">🌟</span>
                  田中さんの1年間評価ストーリー
                </CardTitle>
                <CardDescription className="text-gray-700">
                  新人職員でも評価の流れが直感的にわかるように、実際の事例で説明します
                </CardDescription>
              </CardHeader>
              <CardContent>
                <div className="space-y-6">
                  {/* タイムライン形式のストーリー */}
                  <div className="relative">
                    <div className="absolute left-8 top-0 bottom-0 w-0.5 bg-indigo-300"></div>
                    
                    <div className="space-y-8">
                      {/* 4月 - 入職 */}
                      <div className="flex gap-6">
                        <div className="relative z-10 flex items-center justify-center w-16 h-16 bg-green-500 text-white rounded-full shadow-lg">
                          <div className="text-center">
                            <div className="text-xs font-bold">4月</div>
                            <div className="text-xs">入職</div>
                          </div>
                        </div>
                        <div className="flex-1 p-4 bg-green-50 rounded-lg border-l-4 border-green-500">
                          <h4 className="font-semibold text-green-900 mb-2">👋 田中さん、看護師として入職</h4>
                          <p className="text-sm text-gray-700 mb-3">
                            新卒で循環器病棟に配属された田中さん。「評価って難しそう...」と不安でしたが、
                            先輩から「年間を通じて段階的に評価されるから大丈夫よ」と教えてもらいました。
                          </p>
                          <div className="bg-white p-3 rounded border-l-4 border-green-400">
                            <div className="text-xs text-gray-600 mb-1">💭 田中さんの気持ち</div>
                            <p className="text-sm italic">"1年目は基本的な業務ができればOKなんですね。安心しました！"</p>
                          </div>
                        </div>
                      </div>
                      
                      {/* 8月 - 夏季査定 */}
                      <div className="flex gap-6">
                        <div className="relative z-10 flex items-center justify-center w-16 h-16 bg-blue-500 text-white rounded-full shadow-lg">
                          <div className="text-center">
                            <div className="text-xs font-bold">8月</div>
                            <div className="text-xs">夏季</div>
                          </div>
                        </div>
                        <div className="flex-1 p-4 bg-blue-50 rounded-lg border-l-4 border-blue-500">
                          <h4 className="font-semibold text-blue-900 mb-2">⭐ 初めての組織貢献度評価</h4>
                          <p className="text-sm text-gray-700 mb-3">
                            4ヶ月経った田中さん。委員会活動や研修参加を評価されます。
                            「同期と比較されるのかな？」と心配でしたが、経験年数を考慮した評価でした。
                          </p>
                          <div className="grid grid-cols-2 gap-2 mb-3">
                            <div className="bg-white p-2 rounded text-xs">
                              <div className="font-medium text-blue-700">施設貢献度</div>
                              <div>新人指導補助: 8/12.5点</div>
                            </div>
                            <div className="bg-white p-2 rounded text-xs">
                              <div className="font-medium text-purple-700">法人貢献度</div>
                              <div>法人研修参加: 9/12.5点</div>
                            </div>
                          </div>
                          <div className="bg-white p-3 rounded border-l-4 border-blue-400">
                            <div className="text-xs text-gray-600 mb-1">💭 田中さんの気持ち</div>
                            <p className="text-sm italic">"想像していたより評価してもらえました。頑張った甲斐があった！"</p>
                          </div>
                        </div>
                      </div>
                      
                      {/* 12月 - 冬季査定 */}
                      <div className="flex gap-6">
                        <div className="relative z-10 flex items-center justify-center w-16 h-16 bg-purple-500 text-white rounded-full shadow-lg">
                          <div className="text-center">
                            <div className="text-xs font-bold">12月</div>
                            <div className="text-xs">冬季</div>
                          </div>
                        </div>
                        <div className="flex-1 p-4 bg-purple-50 rounded-lg border-l-4 border-purple-500">
                          <h4 className="font-semibold text-purple-900 mb-2">📈 成長が見える中間評価</h4>
                          <p className="text-sm text-gray-700 mb-3">
                            8ヶ月目の田中さん。QC活動にも参加し、患者さんからの評価も向上。
                            成長が数字に表れて、上司からも「この調子で頑張って」と励まされました。
                          </p>
                          <div className="grid grid-cols-2 gap-2 mb-3">
                            <div className="bg-white p-2 rounded text-xs">
                              <div className="font-medium text-blue-700">施設貢献度</div>
                              <div>QC活動参加: 10/12.5点</div>
                            </div>
                            <div className="bg-white p-2 rounded text-xs">
                              <div className="font-medium text-purple-700">法人貢献度</div>
                              <div>他部署応援: 11/12.5点</div>
                            </div>
                          </div>
                          <div className="bg-white p-3 rounded border-l-4 border-purple-400">
                            <div className="text-xs text-gray-600 mb-1">💭 田中さんの気持ち</div>
                            <p className="text-sm italic">"夏より点数が上がってる！努力が認められて嬉しいです。"</p>
                          </div>
                        </div>
                      </div>
                      
                      {/* 3月 - 技術評価 */}
                      <div className="flex gap-6">
                        <div className="relative z-10 flex items-center justify-center w-16 h-16 bg-orange-500 text-white rounded-full shadow-lg">
                          <div className="text-center">
                            <div className="text-xs font-bold">3月</div>
                            <div className="text-xs">技術</div>
                          </div>
                        </div>
                        <div className="flex-1 p-4 bg-orange-50 rounded-lg border-l-4 border-orange-500">
                          <h4 className="font-semibold text-orange-900 mb-2">🎯 1年目の技術評価</h4>
                          <p className="text-sm text-gray-700 mb-3">
                            ついに年度末の技術評価。1年前は何もできなかった田中さんも、
                            今では患者ケアから医療安全まで、一人前の看護師として評価されました。
                          </p>
                          <div className="grid grid-cols-2 gap-2 mb-3">
                            <div className="bg-white p-2 rounded text-xs">
                              <div className="font-medium text-green-700">法人統一項目</div>
                              <div>基本技術: 22/30点</div>
                            </div>
                            <div className="bg-white p-2 rounded text-xs">
                              <div className="font-medium text-blue-700">施設特化項目</div>
                              <div>循環器ケア: 15/20点</div>
                            </div>
                          </div>
                          <div className="bg-white p-3 rounded border-l-4 border-orange-400">
                            <div className="text-xs text-gray-600 mb-1">💭 田中さんの気持ち</div>
                            <p className="text-sm italic">"1年前の自分と比べて、本当に成長したなあ。来年はもっと頑張ろう！"</p>
                          </div>
                        </div>
                      </div>
                      
                      {/* 4月 - 総合評価発表 */}
                      <div className="flex gap-6">
                        <div className="relative z-10 flex items-center justify-center w-16 h-16 bg-yellow-500 text-white rounded-full shadow-lg">
                          <div className="text-center">
                            <div className="text-xs font-bold">4月</div>
                            <div className="text-xs">結果</div>
                          </div>
                        </div>
                        <div className="flex-1 p-4 bg-yellow-50 rounded-lg border-l-4 border-yellow-500">
                          <h4 className="font-semibold text-yellow-900 mb-2">🏆 田中さんの1年間総合評価</h4>
                          <div className="bg-white p-4 rounded mb-3">
                            <div className="text-center mb-3">
                              <div className="text-3xl font-bold text-green-600">B+評価</div>
                              <div className="text-sm text-gray-600">1年目職員としては優秀</div>
                            </div>
                            <div className="grid grid-cols-3 gap-2 text-xs">
                              <div className="text-center">
                                <div className="font-medium">技術評価</div>
                                <div className="text-lg font-bold text-orange-600">37/50</div>
                              </div>
                              <div className="text-center">
                                <div className="font-medium">施設貢献</div>
                                <div className="text-lg font-bold text-blue-600">18/25</div>
                              </div>
                              <div className="text-center">
                                <div className="font-medium">法人貢献</div>
                                <div className="text-lg font-bold text-purple-600">20/25</div>
                              </div>
                            </div>
                            <div className="mt-3 text-center">
                              <div className="text-2xl font-bold text-gray-800">合計 75/100点</div>
                            </div>
                          </div>
                          <div className="bg-white p-3 rounded border-l-4 border-yellow-400">
                            <div className="text-xs text-gray-600 mb-1">💭 田中さんの気持ち</div>
                            <p className="text-sm italic">"評価の仕組みがわかって、来年の目標も明確になりました！"</p>
                          </div>
                        </div>
                      </div>
                    </div>
                  </div>
                  
                  {/* まとめ */}
                  <div className="bg-gradient-to-r from-green-100 to-blue-100 p-4 rounded-lg border-2 border-green-300">
                    <h4 className="font-semibold text-green-800 mb-2">🎓 田中さんから後輩へのメッセージ</h4>
                    <p className="text-sm text-gray-700 italic">
                      "最初は難しそうに見えた評価制度も、実際は自分の成長を確認できる良い機会でした。
                      年間を通じて段階的に評価されるので、焦らず一歩ずつ成長していけば大丈夫です！"
                    </p>
                  </div>
                </div>
              </CardContent>
            </Card>
            
            {/* 評価設計の意図解説 */}
            <Card className="border-2 border-indigo-300 bg-gradient-to-r from-indigo-50 via-purple-50 to-blue-50">
              <CardHeader>
                <CardTitle className="flex items-center gap-2 text-xl">
                  <span className="text-2xl">🧠</span>
                  なぜこの評価制度になったの？ - 設計の意図
                </CardTitle>
              </CardHeader>
              <CardContent>
                <div className="space-y-6">
                  <div className="p-4 bg-white rounded-lg border-l-4 border-blue-500">
                    <h4 className="font-semibold text-blue-900 mb-2">💡 重要ポイント1: なぜ技術評価50点 + 貢献度評価50点なの？</h4>
                    <p className="text-sm text-gray-700 mb-2">
                      単純に技術だけで評価すると、「仕事はできるけど協調性がない」職員が高評価になってしまいます。
                      逆に貢献度だけだと「人当たりは良いけど技術が未熟」な職員が過大評価される可能性があります。
                    </p>
                    <div className="bg-blue-50 p-3 rounded">
                      <div className="text-xs font-medium text-blue-800 mb-1">設計思想</div>
                      <p className="text-xs text-blue-700">「技術力」と「組織への貢献」の両方をバランスよく評価することで、患者にも組織にも価値を提供できる職員を正しく評価します。</p>
                    </div>
                  </div>
                  
                  <div className="p-4 bg-white rounded-lg border-l-4 border-green-500">
                    <h4 className="font-semibold text-green-900 mb-2">💡 重要ポイント2: なぜ年2回の貢献度評価 + 年1回の技術評価？</h4>
                    <p className="text-sm text-gray-700 mb-2">
                      技術力は短期間では大きく変わりませんが、組織貢献度は季節や時期によって変動します。
                      また、賞与査定では最新の貢献度を反映させたいというニーズがあります。
                    </p>
                    <div className="bg-green-50 p-3 rounded">
                      <div className="text-xs font-medium text-green-800 mb-1">設計思想</div>
                      <p className="text-xs text-green-700">技術評価は「年間を通じた成長」を、貢献度評価は「半年ごとの活動実績」を測ることで、適切なタイミングでの評価を実現します。</p>
                    </div>
                  </div>
                  
                  <div className="p-4 bg-white rounded-lg border-l-4 border-purple-500">
                    <h4 className="font-semibold text-purple-900 mb-2">💡 重要ポイント3: なぜ「施設内順位」と「法人内順位」の2軸評価？</h4>
                    <p className="text-sm text-gray-700 mb-2">
                      小規模な施設で頑張っている職員と、大規模施設の職員を同じ土俵で比較するのは不公平です。
                      でも法人全体での相対的なレベルも把握したい。この矛盾を解決するのが2軸評価です。
                    </p>
                    <div className="bg-purple-50 p-3 rounded">
                      <div className="text-xs font-medium text-purple-800 mb-1">設計思想</div>
                      <p className="text-xs text-purple-700">「自分の職場では優秀」+「法人全体でも高水準」= 最高評価。どちらか一方でも適切な評価を受けられる仕組みです。</p>
                    </div>
                  </div>
                  
                  <div className="p-4 bg-white rounded-lg border-l-4 border-orange-500">
                    <h4 className="font-semibold text-orange-900 mb-2">💡 重要ポイント4: なぜ7段階評価（S+〜D）なの？</h4>
                    <p className="text-sm text-gray-700 mb-2">
                      3段階だと差がつきすぎ、10段階だと細かすぎて評価者が迷います。
                      7段階は「努力が報われる」と感じられる適切な刻み幅です。
                    </p>
                    <div className="bg-orange-50 p-3 rounded">
                      <div className="text-xs font-medium text-orange-800 mb-1">設計思想</div>
                      <p className="text-xs text-orange-700">S+（法人の宝）からD（要支援）まで、職員のモチベーション向上と適切なフィードバックを両立する段階設定です。</p>
                    </div>
                  </div>
                </div>
              </CardContent>
            </Card>
            
            {/* 評価システム概要 - ビジュアル強化版 */}
            <Card className="border-2 border-purple-200 bg-gradient-to-br from-purple-50 to-blue-50">
              <CardHeader>
                <CardTitle className="flex items-center gap-2 text-xl">
                  <span className="text-2xl">📊</span>
                  人事評価システム概要
                </CardTitle>
                <CardDescription className="text-gray-700">
                  公平・透明・成長支援を重視した総合評価制度
                </CardDescription>
              </CardHeader>
              <CardContent>
>>>>>>> a81558a8
                {/* ビジュアル強化: 評価配分の円グラフ風表示 */}
                <div className="mb-8">
                  <div className="flex items-center justify-center gap-8">
                    <div className="relative">
                      <div className="w-40 h-40 bg-gradient-to-br from-blue-500 to-purple-500 rounded-full flex flex-col items-center justify-center text-white shadow-xl">
                        <div className="text-3xl font-bold">100点</div>
                        <div className="text-sm">年間総合評価</div>
                      </div>
                    </div>
                    <div className="flex-1 space-y-4">
                      <div className="flex items-center gap-4 p-4 bg-white rounded-lg shadow-md border-l-4 border-blue-500">
                        <Target className="h-10 w-10 text-blue-500" />
                        <div className="flex-1">
                          <div className="font-semibold text-gray-800">技術評価</div>
                          <div className="text-2xl font-bold text-blue-600">50点</div>
                          <div className="text-xs text-gray-600">専門スキル・知識（年1回）</div>
                        </div>
                      </div>
                      <div className="flex items-center gap-4 p-4 bg-white rounded-lg shadow-md border-l-4 border-purple-500">
                        <Users className="h-10 w-10 text-purple-500" />
                        <div className="flex-1">
                          <div className="font-semibold text-gray-800">組織貢献度</div>
                          <div className="text-2xl font-bold text-purple-600">50点</div>
                          <div className="text-xs text-gray-600">施設・法人への貢献（年2回）</div>
                        </div>
                      </div>
                    </div>
                  </div>
                  
                  {/* 評価の特徴 */}
                  <div className="flex justify-center gap-4 mt-6">
                    <Badge className="bg-blue-100 text-blue-800 px-3 py-1">
                      ⚖️ 絶対評価と相対評価の併用
                    </Badge>
                    <Badge className="bg-green-100 text-green-800 px-3 py-1">
                      📈 成長支援重視
                    </Badge>
                    <Badge className="bg-purple-100 text-purple-800 px-3 py-1">
                      🎯 職種別カスタマイズ
                    </Badge>
                  </div>
                </div>
              </CardContent>
            </Card>

            {/* 年間実施スケジュール - タイムライン表示 */}
            <Card className="border-2 border-green-200">
              <CardHeader>
                <CardTitle className="flex items-center gap-2">
                  <Calendar className="h-5 w-5 text-green-600" />
                  年間実施スケジュール
                </CardTitle>
                <CardDescription>
                  評価実施の年間タイムライン（4月〜翌年3月）
                </CardDescription>
              </CardHeader>
              <CardContent>
                <div className="relative">
                  {/* タイムライン */}
                  <div className="absolute left-8 top-0 bottom-0 w-0.5 bg-gray-300"></div>
                  
                  <div className="space-y-6">
                    {/* 8月: 夏季賞与査定 */}
                    <div className="flex gap-4">
                      <div className="relative z-10 flex items-center justify-center w-16 h-16 bg-blue-500 text-white rounded-full shadow-lg">
                        <div className="text-center">
                          <div className="text-xs font-bold">8月</div>
                          <div className="text-xs">①</div>
                        </div>
                      </div>
                      <div className="flex-1 p-4 bg-blue-50 rounded-lg border-l-4 border-blue-500">
                        <h4 className="font-semibold text-blue-900">夏季賞与査定</h4>
                        <p className="text-sm text-gray-700 mt-1">12月〜5月実績の貢献度評価</p>
                        <div className="mt-2 flex items-center gap-2">
                          <Badge className="bg-blue-100 text-blue-800">25点満点</Badge>
                          <span className="text-xs text-gray-600">施設12.5点＋法人12.5点</span>
                        </div>
                      </div>
                    </div>
                    
                    {/* 12月: 冬季賞与査定 */}
                    <div className="flex gap-4">
                      <div className="relative z-10 flex items-center justify-center w-16 h-16 bg-purple-500 text-white rounded-full shadow-lg">
                        <div className="text-center">
                          <div className="text-xs font-bold">12月</div>
                          <div className="text-xs">②</div>
                        </div>
                      </div>
                      <div className="flex-1 p-4 bg-purple-50 rounded-lg border-l-4 border-purple-500">
                        <h4 className="font-semibold text-purple-900">冬季賞与査定</h4>
                        <p className="text-sm text-gray-700 mt-1">6月〜11月実績の貢献度評価</p>
                        <div className="mt-2 flex items-center gap-2">
                          <Badge className="bg-purple-100 text-purple-800">25点満点</Badge>
                          <span className="text-xs text-gray-600">施設12.5点＋法人12.5点</span>
                        </div>
                      </div>
                    </div>
                    
                    {/* 3月: 技術評価 */}
                    <div className="flex gap-4">
                      <div className="relative z-10 flex items-center justify-center w-16 h-16 bg-green-500 text-white rounded-full shadow-lg">
                        <div className="text-center">
                          <div className="text-xs font-bold">3月</div>
                          <div className="text-xs">③</div>
                        </div>
                      </div>
                      <div className="flex-1 p-4 bg-green-50 rounded-lg border-l-4 border-green-500">
                        <h4 className="font-semibold text-green-900">技術評価実施</h4>
                        <p className="text-sm text-gray-700 mt-1">職種別専門技術・スキル評価</p>
                        <div className="mt-2 flex items-center gap-2">
                          <Badge className="bg-green-100 text-green-800">50点満点</Badge>
                          <span className="text-xs text-gray-600">法人統一30点＋施設特化20点</span>
                        </div>
                      </div>
                    </div>
                    
                    {/* 年度総合評価 */}
                    <div className="flex gap-4">
                      <div className="relative z-10 flex items-center justify-center w-16 h-16 bg-gradient-to-br from-yellow-400 to-orange-500 text-white rounded-full shadow-lg">
                        <Award className="h-8 w-8" />
                      </div>
                      <div className="flex-1 p-4 bg-gradient-to-r from-yellow-50 to-orange-50 rounded-lg border-l-4 border-orange-500">
                        <h4 className="font-semibold text-orange-900">年度総合評価確定</h4>
                        <p className="text-sm text-gray-700 mt-1">
                          貢献度評価（8月25点＋12月25点）＋ 技術評価（3月50点）
                        </p>
                        <div className="mt-2">
                          <span className="text-2xl font-bold text-orange-600">= 100点満点</span>
                        </div>
                      </div>
                    </div>
                  </div>
                </div>
              </CardContent>
            </Card>

            {/* 2軸評価マトリックス - 評価結果の決定方法 */}
            <Card className="border-2 border-indigo-200 bg-gradient-to-r from-indigo-50 to-purple-50">
              <CardHeader>
                <CardTitle className="flex items-center gap-2 text-xl">
                  <BarChart3 className="h-5 w-5 text-indigo-600" />
                  2軸評価マトリックス - 総合評価の決定方法
                </CardTitle>
                <CardDescription className="text-gray-700">
                  施設内評価と法人内評価を組み合わせて、最終的な7段階評価（S+〜D）が決定されます
                </CardDescription>
              </CardHeader>
              <CardContent>
                {/* 評価ランクの説明 */}
                <div className="mb-6">
                  <h4 className="font-semibold text-gray-700 mb-3">各軸での評価分布（5段階）</h4>
                  <div className="grid grid-cols-5 gap-2 mb-4">
                    <div className="text-center p-3 bg-gradient-to-b from-yellow-100 to-yellow-200 rounded-lg border border-yellow-300">
                      <div className="text-2xl font-bold text-yellow-800">S</div>
                      <div className="text-xs text-gray-600">上位10%</div>
                      <div className="text-xs font-semibold">卓越</div>
                    </div>
                    <div className="text-center p-3 bg-gradient-to-b from-green-100 to-green-200 rounded-lg border border-green-300">
                      <div className="text-2xl font-bold text-green-800">A</div>
                      <div className="text-xs text-gray-600">上位11-30%</div>
                      <div className="text-xs font-semibold">優秀</div>
                    </div>
                    <div className="text-center p-3 bg-gradient-to-b from-blue-100 to-blue-200 rounded-lg border border-blue-300">
                      <div className="text-2xl font-bold text-blue-800">B</div>
                      <div className="text-xs text-gray-600">上位31-70%</div>
                      <div className="text-xs font-semibold">標準</div>
                    </div>
                    <div className="text-center p-3 bg-gradient-to-b from-orange-100 to-orange-200 rounded-lg border border-orange-300">
                      <div className="text-2xl font-bold text-orange-800">C</div>
                      <div className="text-xs text-gray-600">上位71-90%</div>
                      <div className="text-xs font-semibold">要改善</div>
                    </div>
                    <div className="text-center p-3 bg-gradient-to-b from-red-100 to-red-200 rounded-lg border border-red-300">
                      <div className="text-2xl font-bold text-red-800">D</div>
                      <div className="text-xs text-gray-600">下位10%</div>
                      <div className="text-xs font-semibold">要支援</div>
                    </div>
                  </div>
                </div>

                {/* マトリックス表 */}
                <div className="mb-6">
                  <h4 className="font-semibold text-gray-700 mb-3">2軸を組み合わせた総合評価マトリックス</h4>
                  <div className="overflow-x-auto">
                    <table className="w-full border-collapse">
                      <thead>
                        <tr>
                          <th className="border border-gray-300 p-3 bg-gray-100 text-sm">法人内＼施設内</th>
                          <th className="border border-gray-300 p-3 bg-yellow-100 text-sm font-bold">S</th>
                          <th className="border border-gray-300 p-3 bg-green-100 text-sm font-bold">A</th>
                          <th className="border border-gray-300 p-3 bg-blue-100 text-sm font-bold">B</th>
                          <th className="border border-gray-300 p-3 bg-orange-100 text-sm font-bold">C</th>
                          <th className="border border-gray-300 p-3 bg-red-100 text-sm font-bold">D</th>
                        </tr>
                      </thead>
                      <tbody className="text-center text-sm font-semibold">
                        <tr>
                          <td className="border border-gray-300 p-3 bg-yellow-100 font-bold">S</td>
                          <td className="border border-gray-300 p-3 bg-green-100 text-lg">A</td>
                          <td className="border border-gray-300 p-3 bg-green-200 text-lg">A+</td>
                          <td className="border border-gray-300 p-3 bg-yellow-100 text-lg">S</td>
                          <td className="border border-gray-300 p-3 bg-yellow-100 text-lg">S</td>
                          <td className="border border-gray-300 p-3 bg-yellow-200 text-lg font-bold">S+</td>
                        </tr>
                        <tr>
                          <td className="border border-gray-300 p-3 bg-green-100 font-bold">A</td>
                          <td className="border border-gray-300 p-3 bg-blue-100 text-lg">B</td>
                          <td className="border border-gray-300 p-3 bg-green-100 text-lg">A</td>
                          <td className="border border-gray-300 p-3 bg-green-100 text-lg">A</td>
                          <td className="border border-gray-300 p-3 bg-green-200 text-lg">A+</td>
                          <td className="border border-gray-300 p-3 bg-yellow-100 text-lg">S</td>
                        </tr>
                        <tr>
                          <td className="border border-gray-300 p-3 bg-blue-100 font-bold">B</td>
                          <td className="border border-gray-300 p-3 bg-orange-100 text-lg">C</td>
                          <td className="border border-gray-300 p-3 bg-blue-100 text-lg">B</td>
                          <td className="border border-gray-300 p-3 bg-blue-100 text-lg">B</td>
                          <td className="border border-gray-300 p-3 bg-green-100 text-lg">A</td>
                          <td className="border border-gray-300 p-3 bg-green-200 text-lg">A+</td>
                        </tr>
                        <tr>
                          <td className="border border-gray-300 p-3 bg-orange-100 font-bold">C</td>
                          <td className="border border-gray-300 p-3 bg-red-100 text-lg">D</td>
                          <td className="border border-gray-300 p-3 bg-orange-100 text-lg">C</td>
                          <td className="border border-gray-300 p-3 bg-orange-100 text-lg">C</td>
                          <td className="border border-gray-300 p-3 bg-blue-100 text-lg">B</td>
                          <td className="border border-gray-300 p-3 bg-green-100 text-lg">A</td>
                        </tr>
                        <tr>
                          <td className="border border-gray-300 p-3 bg-red-100 font-bold">D</td>
                          <td className="border border-gray-300 p-3 bg-red-200 text-lg">D</td>
                          <td className="border border-gray-300 p-3 bg-red-100 text-lg">D</td>
                          <td className="border border-gray-300 p-3 bg-orange-100 text-lg">C</td>
                          <td className="border border-gray-300 p-3 bg-orange-100 text-lg">C</td>
                          <td className="border border-gray-300 p-3 bg-blue-100 text-lg">B</td>
                        </tr>
                      </tbody>
                    </table>
                  </div>
                  <div className="mt-4 p-3 bg-indigo-50 rounded-lg">
                    <p className="text-sm text-gray-700">
                      <strong>最終評価：</strong>7段階（S+, S, A+, A, B, C, D）で総合的な評価が決定されます
                    </p>
                  </div>
                </div>

                {/* 具体例での説明 */}
                <div className="bg-white rounded-lg p-4">
                  <h4 className="font-semibold text-gray-700 mb-3">評価の具体例</h4>
                  <div className="space-y-3">
                    <div className="p-3 bg-gray-50 rounded-lg">
                      <div className="flex items-center gap-2 mb-2">
                        <Badge className="bg-blue-100 text-blue-800">例1</Badge>
                        <span className="text-sm font-medium">小規模施設で頑張っている職員</span>
                      </div>
                      <div className="grid grid-cols-3 gap-2 text-sm">
                        <div className="text-center">
                          <p className="text-xs text-gray-600">施設内評価</p>
                          <p className="font-bold text-green-600">A</p>
                        </div>
                        <div className="text-center">
                          <p className="text-xs text-gray-600">法人内評価</p>
                          <p className="font-bold text-blue-600">B</p>
                        </div>
                        <div className="text-center">
                          <p className="text-xs text-gray-600">総合評価</p>
                          <p className="font-bold text-lg text-green-600">A</p>
                        </div>
                      </div>
                    </div>
                    <div className="p-3 bg-gray-50 rounded-lg">
                      <div className="flex items-center gap-2 mb-2">
                        <Badge className="bg-purple-100 text-purple-800">例2</Badge>
                        <span className="text-sm font-medium">法人全体で高いスキルを持つ職員</span>
                      </div>
                      <div className="grid grid-cols-3 gap-2 text-sm">
                        <div className="text-center">
                          <p className="text-xs text-gray-600">施設内評価</p>
                          <p className="font-bold text-blue-600">B</p>
                        </div>
                        <div className="text-center">
                          <p className="text-xs text-gray-600">法人内評価</p>
                          <p className="font-bold text-yellow-600">S</p>
                        </div>
                        <div className="text-center">
                          <p className="text-xs text-gray-600">総合評価</p>
                          <p className="font-bold text-lg text-yellow-600">S</p>
                        </div>
                      </div>
                    </div>
                  </div>
                </div>
              </CardContent>
            </Card>

            {/* ステップバイステップガイド */}
            <Card className="border-2 border-blue-200">
              <CardHeader>
                <CardTitle className="flex items-center gap-2">
                  <Rocket className="h-5 w-5 text-blue-600" />
                  評価制度を始めるためのステップ
                </CardTitle>
              </CardHeader>
              <CardContent>
                <div className="space-y-4">
                  {[
                    { step: 1, title: '評価項目の設定', description: '技術・貢献度の評価項目を設定', link: '/evaluation-design' },
                    { step: 2, title: '評価者の指定', description: '1次・2次評価者を指定', link: '/settings/evaluators' },
                    { step: 3, title: 'スケジュール設定', description: '評価期間を設定', link: '/settings/schedule' },
                    { step: 4, title: '評価開始', description: '評価を開始し通知を送信', link: '/evaluation-execution' },
                  ].map((item) => (
                    <div key={item.step} className="flex items-center gap-4 p-4 bg-gray-50 rounded-lg hover:bg-blue-50 transition-colors">
                      <div className="flex-shrink-0 w-10 h-10 bg-blue-600 text-white rounded-full flex items-center justify-center font-bold">
                        {item.step}
                      </div>
                      <div className="flex-grow">
                        <h4 className="font-semibold">{item.title}</h4>
                        <p className="text-sm text-gray-600">{item.description}</p>
                      </div>
                      <Link href={item.link}>
                        <Button size="sm" variant="outline">
                          開始
                          <ChevronRight className="ml-1 h-4 w-4" />
                        </Button>
                      </Link>
                    </div>
                  ))}
                </div>
              </CardContent>
            </Card>

            {/* 2大評価フローの詳細カード */}
            <div className="grid grid-cols-2 gap-6">
              {/* 技術評価フロー */}
              <Card className="border-2 border-blue-200 hover:shadow-xl transition-all">
                <CardHeader className="bg-gradient-to-r from-blue-50 to-indigo-50">
                  <CardTitle className="flex items-center justify-between">
                    <div className="flex items-center gap-2">
                      <Target className="h-5 w-5 text-blue-600" />
                      ①技術評価
                    </div>
                    <Badge className="bg-blue-600 text-white">50点</Badge>
                  </CardTitle>
                </CardHeader>
                <CardContent className="pt-4">
                  <div className="mb-4 p-3 bg-blue-50 rounded-lg">
                    <div className="flex items-center gap-2 mb-2">
                      <Calendar className="h-4 w-4 text-blue-600" />
                      <span className="text-sm font-semibold text-blue-800">3月実施（年度末評価）</span>
                    </div>
                  </div>
                  <div className="space-y-3">
                    <p className="text-sm text-gray-700">職種別の専門技術・スキルを評価</p>
                    <div className="space-y-2">
                      <div className="p-2 bg-gray-50 rounded">
                        <div className="flex items-center justify-between mb-2">
                          <span className="text-sm font-medium">法人統一項目</span>
                          <Badge variant="outline">30点</Badge>
                        </div>
                        <div className="ml-2 space-y-1">
                          <div className="flex items-center justify-between text-xs text-gray-600">
                            <span>• C01: 専門技術・スキル</span>
                            <span>10点（上司70%/本人30%）</span>
                          </div>
                          <div className="flex items-center justify-between text-xs text-gray-600">
                            <span>• C02: 対人関係・ケア</span>
                            <span>10点（上司50%/本人50%）</span>
                          </div>
                          <div className="flex items-center justify-between text-xs text-gray-600">
                            <span>• C03: 安全・品質管理</span>
                            <span>10点（上司80%/本人20%）</span>
                          </div>
                        </div>
                      </div>
                      <div className="flex items-center justify-between p-2 bg-gray-50 rounded">
                        <span className="text-sm">施設特化項目</span>
                        <Badge variant="outline">20点</Badge>
                      </div>
                    </div>
                    <div className="pt-3 space-y-2">
                      <Link href="/evaluation/core-v2">
                        <Button className="w-full" size="sm" variant="outline">
                          <PlayCircle className="mr-2 h-4 w-4" />
                          新V2版で評価開始
                        </Button>
                      </Link>
                      <Link href="/evaluation/facility-specific">
                        <Button className="w-full" size="sm" variant="ghost">
                          施設特化項目を設定
                        </Button>
                      </Link>
                    </div>
                  </div>
                </CardContent>
              </Card>

              {/* 貢献度評価フロー */}
              <Card className="border-2 border-purple-200 hover:shadow-xl transition-all">
                <CardHeader className="bg-gradient-to-r from-purple-50 to-pink-50">
                  <CardTitle className="flex items-center justify-between">
                    <div className="flex items-center gap-2">
                      <Users className="h-5 w-5 text-purple-600" />
                      ②組織貢献度評価
                    </div>
                    <Badge className="bg-purple-600 text-white">50点</Badge>
                  </CardTitle>
                </CardHeader>
                <CardContent className="pt-4">
                  <div className="space-y-3">
                    <div className="p-3 bg-purple-50 rounded-lg">
                      <div className="flex items-center gap-2 mb-2">
                        <Calendar className="h-4 w-4 text-purple-600" />
                        <span className="text-sm font-semibold text-purple-800">年2回実施</span>
                      </div>
                      <div className="grid grid-cols-2 gap-2 text-xs">
                        <div className="p-2 bg-white rounded">
                          <span className="font-medium">8月:</span> 夏季査定
                        </div>
                        <div className="p-2 bg-white rounded">
                          <span className="font-medium">12月:</span> 冬季査定
                        </div>
                      </div>
                    </div>
                    <p className="text-sm text-gray-700">組織への貢献度を相対評価</p>
                    <div className="space-y-2">
                      <div className="flex items-center justify-between p-2 bg-gray-50 rounded">
                        <span className="text-sm">施設貢献度（年間）</span>
                        <Badge variant="outline">25点</Badge>
                      </div>
                      <div className="flex items-center justify-between p-2 bg-gray-50 rounded">
                        <span className="text-sm">法人貢献度（年間）</span>
                        <Badge variant="outline">25点</Badge>
                      </div>
                    </div>
                    <div className="pt-3">
                      <Link href="/evaluation/contribution">
                        <Button className="w-full" size="sm" variant="outline">
                          <PlayCircle className="mr-2 h-4 w-4" />
                          貢献度評価を開始
                        </Button>
                      </Link>
                    </div>
                  </div>
                </CardContent>
              </Card>
            </div>

            {/* クイックアクセスパネル */}
            <Card className="border-2 border-orange-200 bg-gradient-to-r from-orange-50 to-yellow-50">
              <CardHeader>
                <CardTitle className="flex items-center gap-2">
                  <Zap className="h-5 w-5 text-orange-600" />
                  クイックアクセス
                </CardTitle>
              </CardHeader>
              <CardContent>
                <div className="grid grid-cols-4 gap-3">
                  <Link href="/evaluation/technical">
                    <div className="p-4 bg-white rounded-lg border hover:border-orange-400 hover:shadow-md transition-all cursor-pointer text-center">
                      <Target className="h-6 w-6 text-blue-600 mx-auto mb-2" />
                      <div className="text-sm font-medium">技術評価</div>
                      <div className="text-xs text-gray-600">年度末評価</div>
                    </div>
                  </Link>
                  <Link href="/evaluation/contribution">
                    <div className="p-4 bg-white rounded-lg border hover:border-orange-400 hover:shadow-md transition-all cursor-pointer text-center">
                      <Users className="h-6 w-6 text-purple-600 mx-auto mb-2" />
                      <div className="text-sm font-medium">貢献度評価</div>
                      <div className="text-xs text-gray-600">賞与査定</div>
                    </div>
                  </Link>
                  <Link href="/evaluation/integrated-v2">
                    <div className="p-4 bg-white rounded-lg border hover:border-orange-400 hover:shadow-md transition-all cursor-pointer text-center">
                      <Award className="h-6 w-6 text-green-600 mx-auto mb-2" />
                      <div className="text-sm font-medium">統合評価</div>
                      <div className="text-xs text-gray-600">総合確認</div>
                    </div>
                  </Link>
                  <Link href="/evaluation/reports">
                    <div className="p-4 bg-white rounded-lg border hover:border-orange-400 hover:shadow-md transition-all cursor-pointer text-center">
                      <FileText className="h-6 w-6 text-orange-600 mx-auto mb-2" />
                      <div className="text-sm font-medium">レポート</div>
                      <div className="text-xs text-gray-600">結果出力</div>
                    </div>
                  </Link>
                </div>
              </CardContent>
            </Card>

            {/* 評価プロセス全体像 */}
            <Card>
              <CardHeader>
                <CardTitle className="flex items-center gap-2">
                  <ListChecks className="h-5 w-5" />
                  評価プロセス全体像
                </CardTitle>
              </CardHeader>
              <CardContent>
                <div className="space-y-3">
                  {[
                    { phase: '制度設計', icon: Settings, color: 'blue', desc: '評価項目・配点の設定' },
                    { phase: '評価実施', icon: ClipboardList, color: 'purple', desc: '自己評価・上司評価の入力' },
                    { phase: '総合判定', icon: CheckCircle, color: 'green', desc: '100点満点での最終評価' },
                    { phase: '評価開示', icon: Eye, color: 'orange', desc: '本人への評価結果通知' },
                    { phase: '異議申立', icon: MessageSquare, color: 'red', desc: '評価への異議申立対応' },
                  ].map((item, index) => (
                    <div key={index} className="flex items-center gap-3 p-3 hover:bg-gray-50 rounded-lg transition-colors">
                      <div className={`p-2 bg-${item.color}-100 rounded-lg`}>
                        <item.icon className={`h-4 w-4 text-${item.color}-600`} />
                      </div>
                      <div className="flex-1">
                        <span className="font-medium">{item.phase}</span>
                        <p className="text-xs text-gray-600 mt-1">{item.desc}</p>
                      </div>
                      {index < 4 && <ArrowRight className="h-4 w-4 text-gray-400" />}
                    </div>
                  ))}
                </div>
              </CardContent>
            </Card>

            <Card className="border-2 border-yellow-200">
              <CardHeader>
                <CardTitle className="flex items-center gap-2">
                  <HelpCircle className="h-5 w-5 text-yellow-600" />
                  よくある質問（FAQ）
                </CardTitle>
              </CardHeader>
              <CardContent className="space-y-4">
                <div className="space-y-3">
                  {[
                    {
                      q: '評価の頻度はどのくらいですか？',
                      a: '技術評価は年1回、貢献度評価は年2回（7月・12月）実施されます。',
                      category: 'スケジュール'
                    },
                    {
                      q: '評価結果に不服がある場合は？',
                      a: '評価開示後、異議申立制度を利用して再評価を申請できます。',
                      category: '異議申立'
                    },
                    {
                      q: '評価は誰が行いますか？',
                      a: '直属の上司による1次評価と、部門長による2次評価の多段階評価を行います。',
                      category: '評価者'
                    },
                  ].map((faq, index) => (
                    <div key={index} className="p-4 bg-gray-50 rounded-lg hover:bg-yellow-50 transition-colors border-l-4 border-yellow-400">
                      <div className="flex items-start justify-between mb-2">
                        <h4 className="font-semibold flex items-center gap-2">
                          <span className="text-yellow-600">Q:</span> {faq.q}
                        </h4>
                        <Badge variant="outline" className="text-xs">{faq.category}</Badge>
                      </div>
                      <p className="text-sm text-gray-600">
                        <span className="text-green-600 font-semibold">A:</span> {faq.a}
                      </p>
                    </div>
                  ))}
                </div>
                <div className="text-center pt-4">
                  <Link href="/help">
                    <Button variant="outline">
                      <HelpCircle className="mr-2 h-4 w-4" />
                      すべてのFAQを見る
                    </Button>
                  </Link>
                </div>
              </CardContent>
            </Card>
            </div>
          )}

          {activeTab === 'progress' && (
            <div className="space-y-6 p-6">
            {/* 進捗オーバービュー */}
            <div className="grid grid-cols-5 gap-4 mb-6">
              <Card className="bg-gradient-to-br from-blue-50 to-blue-100 border-blue-200">
                <CardContent className="p-4">
                  <div className="flex items-center justify-between mb-2">
                    <Users className="h-5 w-5 text-blue-600" />
                    <Badge className="bg-blue-600 text-white">全体</Badge>
                  </div>
                  <p className="text-2xl font-bold text-blue-900">{completionRate}%</p>
                  <p className="text-xs text-blue-700 mt-1">全体進捗率</p>
                </CardContent>
              </Card>
              <Card className="bg-gradient-to-br from-green-50 to-green-100 border-green-200">
                <CardContent className="p-4">
                  <div className="flex items-center justify-between mb-2">
                    <CheckCircle className="h-5 w-5 text-green-600" />
                    <Badge className="bg-green-600 text-white">完了</Badge>
                  </div>
                  <p className="text-2xl font-bold text-green-900">{evaluationProgress.completed}</p>
                  <p className="text-xs text-green-700 mt-1">評価完了</p>
                </CardContent>
              </Card>
              <Card className="bg-gradient-to-br from-yellow-50 to-yellow-100 border-yellow-200">
                <CardContent className="p-4">
                  <div className="flex items-center justify-between mb-2">
                    <Clock className="h-5 w-5 text-yellow-600" />
                    <Badge className="bg-yellow-600 text-white">進行中</Badge>
                  </div>
                  <p className="text-2xl font-bold text-yellow-900">{evaluationProgress.inProgress}</p>
                  <p className="text-xs text-yellow-700 mt-1">評価中</p>
                </CardContent>
              </Card>
              <Card className="bg-gradient-to-br from-red-50 to-red-100 border-red-200">
                <CardContent className="p-4">
                  <div className="flex items-center justify-between mb-2">
                    <AlertCircle className="h-5 w-5 text-red-600" />
                    <Badge className="bg-red-600 text-white">未開始</Badge>
                  </div>
                  <p className="text-2xl font-bold text-red-900">{evaluationProgress.notStarted}</p>
                  <p className="text-xs text-red-700 mt-1">未開始</p>
                </CardContent>
              </Card>
              <Card className="bg-gradient-to-br from-purple-50 to-purple-100 border-purple-200">
                <CardContent className="p-4">
                  <div className="flex items-center justify-between mb-2">
                    <Calendar className="h-5 w-5 text-purple-600" />
                    <Badge className="bg-purple-600 text-white">期限</Badge>
                  </div>
                  <p className="text-2xl font-bold text-purple-900">5日</p>
                  <p className="text-xs text-purple-700 mt-1">残り日数</p>
                </CardContent>
              </Card>
            </div>

            <div className="grid grid-cols-3 gap-6">
              <Card className="hover:shadow-xl transition-shadow">
                <CardHeader>
                  <CardTitle className="flex items-center gap-2">
                    <Building className="h-5 w-5 text-blue-600" />
                    施設別進捗
                  </CardTitle>
                </CardHeader>
                <CardContent>
                  <div className="space-y-4">
                    {[
                      { name: '小原病院', value: 82, status: 'good' },
                      { name: '立神リハビリ', value: 68, status: 'warning' },
                      { name: 'エスポワール立神', value: 95, status: 'excellent' },
                    ].map((facility) => (
                      <div key={facility.name} className="space-y-2">
                        <div className="flex justify-between items-center">
                          <span className="text-sm font-medium">{facility.name}</span>
                          <div className="flex items-center gap-2">
                            <span className="text-sm font-bold">{facility.value}%</span>
                            {facility.status === 'excellent' && <Badge className="bg-green-100 text-green-700 text-xs">優秀</Badge>}
                            {facility.status === 'warning' && <Badge className="bg-yellow-100 text-yellow-700 text-xs">注意</Badge>}
                          </div>
                        </div>
                        <Progress 
                          value={facility.value} 
                          className={`h-3 ${
                            facility.status === 'excellent' ? 'bg-green-100' : 
                            facility.status === 'warning' ? 'bg-yellow-100' : 'bg-blue-100'
                          }`}
                        />
                      </div>
                    ))}
                  </div>
                  <Button className="w-full mt-4" variant="outline" size="sm">
                    <Eye className="mr-2 h-4 w-4" />
                    詳細を見る
                  </Button>
                </CardContent>
              </Card>

              <Card className="hover:shadow-xl transition-shadow border-2 border-red-200">
                <CardHeader className="bg-gradient-to-r from-red-50 to-orange-50">
                  <CardTitle className="flex items-center gap-2">
                    <Bell className="h-5 w-5 text-red-600" />
                    締切アラート
                  </CardTitle>
                </CardHeader>
                <CardContent className="pt-4">
                  <div className="space-y-3">
                    <div className="p-3 bg-red-50 rounded-lg border-l-4 border-red-500">
                      <div className="flex items-start justify-between">
                        <div>
                          <div className="flex items-center gap-2 mb-1">
                            <AlertCircle className="h-4 w-4 text-red-600" />
                            <span className="text-sm font-bold text-red-700">本日締切</span>
                          </div>
                          <p className="text-sm text-gray-700">外科病棟 5名分</p>
                        </div>
                        <Button size="sm" className="bg-red-600 hover:bg-red-700 text-white">
                          対応
                        </Button>
                      </div>
                    </div>
                    <div className="p-3 bg-yellow-50 rounded-lg border-l-4 border-yellow-500">
                      <div className="flex items-start justify-between">
                        <div>
                          <div className="flex items-center gap-2 mb-1">
                            <Clock className="h-4 w-4 text-yellow-600" />
                            <span className="text-sm font-bold text-yellow-700">3日後</span>
                          </div>
                          <p className="text-sm text-gray-700">ICU 8名分</p>
                        </div>
                        <Button size="sm" variant="outline" className="border-yellow-500 text-yellow-700">
                          確認
                        </Button>
                      </div>
                    </div>
                    <div className="p-3 bg-blue-50 rounded-lg border-l-4 border-blue-500">
                      <div className="flex items-start justify-between">
                        <div>
                          <div className="flex items-center gap-2 mb-1">
                            <Calendar className="h-4 w-4 text-blue-600" />
                            <span className="text-sm font-bold text-blue-700">7日後</span>
                          </div>
                          <p className="text-sm text-gray-700">リハビリ部門 12名分</p>
                        </div>
                        <Button size="sm" variant="ghost">
                          詳細
                        </Button>
                      </div>
                    </div>
                  </div>
                </CardContent>
              </Card>

              <Card className="hover:shadow-xl transition-shadow">
                <CardHeader>
                  <CardTitle className="flex items-center gap-2">
                    <TrendingUp className="h-5 w-5 text-green-600" />
                    完了率トレンド
                  </CardTitle>
                </CardHeader>
                <CardContent>
                  <div className="space-y-4">
                    <div className="text-center p-4 bg-gradient-to-br from-green-50 to-emerald-50 rounded-lg">
                      <div className="flex items-center justify-center gap-2 mb-2">
                        <TrendingUp className="h-8 w-8 text-green-600" />
                        <div className="text-4xl font-bold text-green-600">+15%</div>
                      </div>
                      <p className="text-sm text-gray-600">先週比での進捗向上</p>
                    </div>
                    <div className="space-y-2">
                      <div className="flex justify-between items-center text-sm">
                        <span className="text-gray-600">今週</span>
                        <span className="font-bold">{completionRate}%</span>
                      </div>
                      <div className="flex justify-between items-center text-sm">
                        <span className="text-gray-600">先週</span>
                        <span className="font-bold">{completionRate - 15}%</span>
                      </div>
                    </div>
                    <Alert className="border-green-200 bg-green-50">
                      <CheckCircle className="h-4 w-4 text-green-600" />
                      <AlertDescription className="text-sm">
                        このペースなら1/31までに完了予定
                      </AlertDescription>
                    </Alert>
                  </div>
                </CardContent>
              </Card>
            </div>

            <Card>
              <CardHeader>
                <CardTitle>未完了リスト</CardTitle>
                <CardDescription>評価が完了していない職員一覧</CardDescription>
              </CardHeader>
              <CardContent>
                <div className="space-y-2">
                  <div className="flex justify-between items-center p-3 bg-gray-50 rounded-lg">
                    <div>
                      <span className="font-medium">内科病棟</span>
                      <span className="text-sm text-gray-600 ml-3">12名未完了</span>
                    </div>
                    <Button size="sm">リマインド送信</Button>
                  </div>
                  <div className="flex justify-between items-center p-3 bg-gray-50 rounded-lg">
                    <div>
                      <span className="font-medium">外来部門</span>
                      <span className="text-sm text-gray-600 ml-3">8名未完了</span>
                    </div>
                    <Button size="sm">リマインド送信</Button>
                  </div>
                </div>
              </CardContent>
            </Card>
            </div>
          )}

          {activeTab === 'settings' && (
            <div className="space-y-6 p-6">
            <div className="grid grid-cols-2 gap-6">
              <Card>
                <CardHeader>
                  <CardTitle className="flex items-center gap-2">
                    <Calendar className="h-5 w-5" />
                    評価期間設定
                  </CardTitle>
                </CardHeader>
                <CardContent className="space-y-4">
                  <div className="p-4 bg-gray-50 rounded-lg">
                    <h4 className="font-semibold mb-2">2025年度 上期評価</h4>
                    <p className="text-sm text-gray-600">期間：2025年7月1日〜7月31日</p>
                    <Button size="sm" variant="outline" className="mt-2">期間を編集</Button>
                  </div>
                  <div className="p-4 bg-gray-50 rounded-lg">
                    <h4 className="font-semibold mb-2">2025年度 下期評価</h4>
                    <p className="text-sm text-gray-600">期間：2025年12月1日〜12月31日</p>
                    <Button size="sm" variant="outline" className="mt-2">期間を編集</Button>
                  </div>
                </CardContent>
              </Card>

              <Card>
                <CardHeader>
                  <CardTitle className="flex items-center gap-2">
                    <Users className="h-5 w-5" />
                    評価者権限管理
                  </CardTitle>
                </CardHeader>
                <CardContent className="space-y-3">
                  <div className="p-3 bg-gray-50 rounded-lg">
                    <div className="flex justify-between items-center">
                      <span className="text-sm">1次評価者</span>
                      <Badge>128名</Badge>
                    </div>
                  </div>
                  <div className="p-3 bg-gray-50 rounded-lg">
                    <div className="flex justify-between items-center">
                      <span className="text-sm">2次評価者</span>
                      <Badge>24名</Badge>
                    </div>
                  </div>
                  <div className="p-3 bg-gray-50 rounded-lg">
                    <div className="flex justify-between items-center">
                      <span className="text-sm">最終承認者</span>
                      <Badge>8名</Badge>
                    </div>
                  </div>
                  <Button className="w-full" variant="outline">権限を管理</Button>
                </CardContent>
              </Card>
            </div>

            <Card>
              <CardHeader>
                <CardTitle className="flex items-center gap-2">
                  <Settings className="h-5 w-5" />
                  システム設定
                </CardTitle>
              </CardHeader>
              <CardContent>
                <div className="space-y-4">
                  <div className="flex justify-between items-center">
                    <div>
                      <h4 className="font-medium">自動リマインダー</h4>
                      <p className="text-sm text-gray-600">締切3日前に自動送信</p>
                    </div>
                    <Button size="sm" variant="outline">設定</Button>
                  </div>
                  <div className="flex justify-between items-center">
                    <div>
                      <h4 className="font-medium">メール通知</h4>
                      <p className="text-sm text-gray-600">評価完了時に通知</p>
                    </div>
                    <Button size="sm" variant="outline">設定</Button>
                  </div>
                  <div className="flex justify-between items-center">
                    <div>
                      <h4 className="font-medium">システム連携</h4>
                      <p className="text-sm text-gray-600">研修・勤怠システムとの連携</p>
                    </div>
                    <Button size="sm" variant="outline">設定</Button>
                  </div>
                </div>
              </CardContent>
            </Card>
            </div>
          )}

          {activeTab === 'analysis' && (
            <div className="space-y-6 p-6">
            <div className="grid grid-cols-2 gap-6">
              <Card>
                <CardHeader>
                  <CardTitle className="flex items-center gap-2">
                    <BarChart3 className="h-5 w-5" />
                    評価結果統計
                  </CardTitle>
                </CardHeader>
                <CardContent>
                  <div className="space-y-4">
                    <div>
                      <h4 className="font-medium mb-2">グレード分布</h4>
                      <div className="space-y-2">
                        <div className="flex items-center gap-2">
                          <span className="w-8">S:</span>
                          <Progress value={15} className="flex-1" />
                          <span className="text-sm">15%</span>
                        </div>
                        <div className="flex items-center gap-2">
                          <span className="w-8">A:</span>
                          <Progress value={35} className="flex-1" />
                          <span className="text-sm">35%</span>
                        </div>
                        <div className="flex items-center gap-2">
                          <span className="w-8">B:</span>
                          <Progress value={30} className="flex-1" />
                          <span className="text-sm">30%</span>
                        </div>
                        <div className="flex items-center gap-2">
                          <span className="w-8">C:</span>
                          <Progress value={15} className="flex-1" />
                          <span className="text-sm">15%</span>
                        </div>
                        <div className="flex items-center gap-2">
                          <span className="w-8">D:</span>
                          <Progress value={5} className="flex-1" />
                          <span className="text-sm">5%</span>
                        </div>
                      </div>
                    </div>
                  </div>
                </CardContent>
              </Card>

              <Card>
                <CardHeader>
                  <CardTitle className="flex items-center gap-2">
                    <TrendingUp className="h-5 w-5" />
                    前年度比較
                  </CardTitle>
                </CardHeader>
                <CardContent>
                  <div className="space-y-3">
                    <div className="p-3 bg-green-50 rounded-lg">
                      <div className="flex justify-between items-center">
                        <span className="text-sm">平均スコア</span>
                        <span className="text-green-600 font-semibold">+3.2%</span>
                      </div>
                    </div>
                    <div className="p-3 bg-blue-50 rounded-lg">
                      <div className="flex justify-between items-center">
                        <span className="text-sm">S/Aグレード率</span>
                        <span className="text-blue-600 font-semibold">+5.8%</span>
                      </div>
                    </div>
                    <div className="p-3 bg-yellow-50 rounded-lg">
                      <div className="flex justify-between items-center">
                        <span className="text-sm">評価完了率</span>
                        <span className="text-yellow-600 font-semibold">-2.1%</span>
                      </div>
                    </div>
                  </div>
                </CardContent>
              </Card>
            </div>

            <Card>
              <CardHeader>
                <CardTitle className="flex items-center gap-2">
                  <Download className="h-5 w-5" />
                  レポート出力
                </CardTitle>
              </CardHeader>
              <CardContent>
                <div className="grid grid-cols-3 gap-4">
                  <Button variant="outline" className="justify-start">
                    <FileText className="mr-2 h-4 w-4" />
                    評価結果一覧
                  </Button>
                  <Button variant="outline" className="justify-start">
                    <BarChart3 className="mr-2 h-4 w-4" />
                    統計レポート
                  </Button>
                  <Button variant="outline" className="justify-start">
                    <Users className="mr-2 h-4 w-4" />
                    部門別分析
                  </Button>
                </div>
              </CardContent>
            </Card>
            </div>
          )}
        </div>

      </div>
    </div>
  );
}<|MERGE_RESOLUTION|>--- conflicted
+++ resolved
@@ -617,20 +617,6 @@
 
           {activeTab === 'guide' && (
             <div className="space-y-6 p-6">
-<<<<<<< HEAD
-            {/* 評価システム概要 - ビジュアル強化版 */}
-            <Card className="border-2 border-purple-200 bg-gradient-to-br from-purple-50 to-blue-50">
-              <CardHeader>
-                <CardTitle className="flex items-center gap-2 text-xl">
-                  <span className="text-2xl">📊</span>
-                  人事評価システム概要
-                </CardTitle>
-                <CardDescription className="text-gray-700">
-                  公平・透明・成長支援を重視した総合評価制度
-                </CardDescription>
-              </CardHeader>
-              <CardContent>
-=======
             
             {/* ストーリーテリング要素 - 田中さんの評価ジャーニー */}
             <Card className="border-2 border-indigo-300 bg-gradient-to-r from-indigo-50 via-purple-50 to-blue-50">
@@ -891,7 +877,6 @@
                 </CardDescription>
               </CardHeader>
               <CardContent>
->>>>>>> a81558a8
                 {/* ビジュアル強化: 評価配分の円グラフ風表示 */}
                 <div className="mb-8">
                   <div className="flex items-center justify-center gap-8">
