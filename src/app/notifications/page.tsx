'use client'

import React, { useState } from 'react'
import Link from 'next/link'
<<<<<<< HEAD
=======
import BreadcrumbBar from '@/components/navigation/BreadcrumbBar'
>>>>>>> 77e637b1
import AnnouncementComposer from '@/components/notification/AnnouncementComposer'
import DeliveryHistory from '@/components/notification/DeliveryHistory'
import TemplateManager from '@/components/notification/TemplateManager'
import DeliveryAnalytics from '@/components/notification/DeliveryAnalytics'
import NotificationSettings from '@/components/notification/NotificationSettings'

export default function NotificationsPage() {
  const [activeTab, setActiveTab] = useState<'create' | 'history' | 'templates' | 'analytics' | 'settings'>('create')
  return (
<<<<<<< HEAD
    <div className="min-h-screen bg-white">
      {/* Header */}
=======
    <div>
      <BreadcrumbBar />
>>>>>>> 77e637b1

      <div className="min-h-screen bg-white">
        <div className="container mx-auto py-8 px-4 bg-gradient-to-b from-gray-50 to-white min-h-screen">
        {/* タブナビゲーション */}
        <div className="flex bg-white rounded-2xl shadow-lg mb-6 overflow-hidden border border-gray-100">
          <button
            onClick={() => setActiveTab('create')}
            className={`flex-1 p-5 font-semibold transition-all duration-300 hover:transform hover:-translate-y-1 flex items-center justify-center gap-3 ${
              activeTab === 'create'
                ? 'bg-gradient-to-b from-blue-50 to-blue-100 border-b-4 border-blue-500 text-blue-600'
                : 'bg-transparent text-gray-600 hover:bg-gradient-to-b hover:from-gray-50 hover:to-gray-100 hover:text-blue-600'
            }`}
          >
            <span className="text-xl drop-shadow-sm">✏️</span>
            <span>新規作成</span>
          </button>
          <button
            onClick={() => setActiveTab('history')}
            className={`flex-1 p-5 font-semibold transition-all duration-300 hover:transform hover:-translate-y-1 flex items-center justify-center gap-3 ${
              activeTab === 'history'
                ? 'bg-gradient-to-b from-blue-50 to-blue-100 border-b-4 border-blue-500 text-blue-600'
                : 'bg-transparent text-gray-600 hover:bg-gradient-to-b hover:from-gray-50 hover:to-gray-100 hover:text-blue-600'
            }`}
          >
            <span className="text-xl drop-shadow-sm">📋</span>
            <span>配信履歴</span>
          </button>
          <button
            onClick={() => setActiveTab('templates')}
            className={`flex-1 p-5 font-semibold transition-all duration-300 hover:transform hover:-translate-y-1 flex items-center justify-center gap-3 ${
              activeTab === 'templates'
                ? 'bg-gradient-to-b from-blue-50 to-blue-100 border-b-4 border-blue-500 text-blue-600'
                : 'bg-transparent text-gray-600 hover:bg-gradient-to-b hover:from-gray-50 hover:to-gray-100 hover:text-blue-600'
            }`}
          >
            <span className="text-xl drop-shadow-sm">📝</span>
            <span>テンプレート</span>
          </button>
          <button
            onClick={() => setActiveTab('analytics')}
            className={`flex-1 p-5 font-semibold transition-all duration-300 hover:transform hover:-translate-y-1 flex items-center justify-center gap-3 ${
              activeTab === 'analytics'
                ? 'bg-gradient-to-b from-blue-50 to-blue-100 border-b-4 border-blue-500 text-blue-600'
                : 'bg-transparent text-gray-600 hover:bg-gradient-to-b hover:from-gray-50 hover:to-gray-100 hover:text-blue-600'
            }`}
          >
            <span className="text-xl drop-shadow-sm">📊</span>
            <span>配信分析</span>
          </button>
          <button
            onClick={() => setActiveTab('settings')}
            className={`flex-1 p-5 font-semibold transition-all duration-300 hover:transform hover:-translate-y-1 flex items-center justify-center gap-3 ${
              activeTab === 'settings'
                ? 'bg-gradient-to-b from-blue-50 to-blue-100 border-b-4 border-blue-500 text-blue-600'
                : 'bg-transparent text-gray-600 hover:bg-gradient-to-b hover:from-gray-50 hover:to-gray-100 hover:text-blue-600'
            }`}
          >
            <span className="text-xl drop-shadow-sm">⚙️</span>
            <span>設定</span>
          </button>
        </div>

        {/* タブコンテンツ */}
        <div className="bg-white rounded-2xl shadow-lg border border-gray-100 min-h-96">
          <div className="p-6">
            {activeTab === 'create' && <AnnouncementComposer />}
            {activeTab === 'history' && <DeliveryHistory />}
            {activeTab === 'templates' && <TemplateManager />}
            {activeTab === 'analytics' && <DeliveryAnalytics />}
            {activeTab === 'settings' && <NotificationSettings />}
          </div>
        </div>
        </div>
      </div>
    </div>
  )
}<|MERGE_RESOLUTION|>--- conflicted
+++ resolved
@@ -2,10 +2,7 @@
 
 import React, { useState } from 'react'
 import Link from 'next/link'
-<<<<<<< HEAD
-=======
 import BreadcrumbBar from '@/components/navigation/BreadcrumbBar'
->>>>>>> 77e637b1
 import AnnouncementComposer from '@/components/notification/AnnouncementComposer'
 import DeliveryHistory from '@/components/notification/DeliveryHistory'
 import TemplateManager from '@/components/notification/TemplateManager'
@@ -15,13 +12,8 @@
 export default function NotificationsPage() {
   const [activeTab, setActiveTab] = useState<'create' | 'history' | 'templates' | 'analytics' | 'settings'>('create')
   return (
-<<<<<<< HEAD
-    <div className="min-h-screen bg-white">
-      {/* Header */}
-=======
     <div>
       <BreadcrumbBar />
->>>>>>> 77e637b1
 
       <div className="min-h-screen bg-white">
         <div className="container mx-auto py-8 px-4 bg-gradient-to-b from-gray-50 to-white min-h-screen">
