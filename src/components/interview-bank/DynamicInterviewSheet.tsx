'use client';

import React, { useState, useEffect } from 'react';
import {
  User, Calendar, Clock, Target, Heart, Brain,
  CheckCircle, AlertTriangle, ChevronRight, Star,
  TrendingUp, MessageSquare, FileText, Settings,
  Award, Lightbulb, ArrowRight, Plus, Minus,
  Save, Printer, RefreshCw, Edit3, Building,
  Users, Briefcase, GraduationCap, Activity, AlertCircle,
  ArrowRightLeft
} from 'lucide-react';
import { Card, CardContent, CardHeader, CardTitle } from '@/components/ui/card';
import { Button } from '@/components/ui/button';
import { Input } from '@/components/ui/input';
import { Label } from '@/components/ui/label';
import { Textarea } from '@/components/ui/textarea';
import { RadioGroup, RadioGroupItem } from '@/components/ui/radio-group';
import { Checkbox } from '@/components/ui/checkbox';
import { Select, SelectContent, SelectItem, SelectTrigger, SelectValue } from '@/components/ui/select';
import { Alert, AlertDescription } from '@/components/ui/alert';
import { Tabs, TabsContent, TabsList, TabsTrigger } from '@/components/ui/tabs';
import { Progress } from '@/components/ui/progress';
import { 
  GeneratedInterviewSheet, 
  InterviewSectionInstance,
  InterviewQuestionInstance,
  StaffProfile,
  MotivationType 
} from '@/lib/interview-bank/types-extended';

interface DynamicInterviewSheetProps {
  sheetData: GeneratedInterviewSheet | any; // GeneratedBankSheetも受け入れる
  staffProfile: StaffProfile;
  onSave?: (data: any) => void;
  onPrint?: () => void;
  readOnly?: boolean;
  // 前回面談比較用
  currentInterviewType?: string;
}

export default function DynamicInterviewSheet({ 
  sheetData, 
  staffProfile,
  onSave,
  onPrint,
  readOnly = false,
  currentInterviewType
}: DynamicInterviewSheetProps) {
  const [activeSection, setActiveSection] = useState(0);
  const [responses, setResponses] = useState<Record<string, any>>({});
  const [completionStatus, setCompletionStatus] = useState<Record<string, boolean>>({});
  const [motivationType, setMotivationType] = useState<MotivationType | null>(null);
  const [autoSaveTimer, setAutoSaveTimer] = useState<NodeJS.Timeout | null>(null);
  const [previousInterviewData, setPreviousInterviewData] = useState<any>(null);
  const [comparisonActiveSection, setComparisonActiveSection] = useState(0);
  const [isComparisonEnabled, setIsComparisonEnabled] = useState(false);
  
  // GeneratedBankSheetからGeneratedInterviewSheetに変換
  const normalizedSheetData = React.useMemo(() => {
    // GeneratedBankSheetの場合の変換処理
    if (!sheetData.sections?.[0]?.sectionId) {
      return {
        ...sheetData,
        sections: sheetData.sections.map((section: any, index: number) => ({
          sectionId: section.id || `section_${index}`,
          name: section.title || section.name,
          description: section.description,
          type: section.type || 'general',
          questions: section.questions.map((q: any) => ({
            questionId: q.id,
            content: q.text || q.content || q.question,
            type: q.type,
            required: q.isRequired || q.required || false,
            placeholder: q.placeholder,
            options: q.options?.map((opt: any) => 
              typeof opt === 'string' 
                ? { value: opt, label: opt }
                : opt
            ),
            // hybrid質問用の追加フィールド
            scaleLabel: q.scaleLabel,
            textLabel: q.textLabel,
            textPlaceholder: q.textPlaceholder,
            isReadOnly: q.isReadOnly,
            defaultValue: q.defaultValue
          }))
        }))
      };
    }
    return sheetData;
  }, [sheetData]);

  // デモデータのLocalStorage保存
  useEffect(() => {
    const initializeDemoData = () => {
      const storageKey = 'staff_medical_interview_data';
      const existingData = localStorage.getItem(storageKey);
      // 新しいデモデータを強制的に読み込み（開発用）
      const forceRefresh = !existingData || existingData.includes('STAFF_001');
      if (forceRefresh) {
        console.log('🔄 LocalStorageをリフレッシュして新しいデモデータを読み込みます');
        // デモデータをインポートして保存
        import('@/data/demoInterviewData').then(({ demoInterviewData }) => {
          // デモデータをLocalStorage用の形式に変換
          const convertedData = demoInterviewData.map(interview => ({
            id: interview.id,
            staffId: interview.staffId,
            staffName: interview.staffName,
            interviewType: interview.interviewType,
            status: interview.status,
            completedAt: interview.actualDate || interview.metadata?.updatedAt?.toISOString(),
            createdAt: interview.scheduledDate || interview.metadata?.createdAt?.toISOString(),
            duration: interview.duration,
            responses: interview.sheetData,
            summary: interview.summary,
            keyPoints: interview.keyPoints
          }));
          console.log('🎆 デモデータをLocalStorageに保存:', convertedData.length, '件');
          console.log('📄 変換後データ:', convertedData);
          localStorage.setItem(storageKey, JSON.stringify(convertedData));
        });
      }
    };
    initializeDemoData();
  }, []);

  // 前回面談データ取得
  useEffect(() => {
    if (isComparisonEnabled && staffProfile.id && currentInterviewType) {
      fetchPreviousInterviewData();
    }
  }, [isComparisonEnabled, staffProfile.id, currentInterviewType]);

  // セクション同期機能 - 現在のセクションが変わったら前回面談側も同じセクションに移動
  useEffect(() => {
    if (isComparisonEnabled && previousInterviewData) {
      setComparisonActiveSection(activeSection);
      // 前回データに同じセクションがあるか確認
      if (previousInterviewData.sheetStructure?.sections?.[activeSection]) {
        console.log(`セクション同期: ${activeSection} -> ${normalizedSheetData.sections[activeSection]?.name}`);
      }
    }
  }, [activeSection, isComparisonEnabled, previousInterviewData, normalizedSheetData.sections]);

  const fetchPreviousInterviewData = async () => {
    try {
      // LocalStorageから前回の同種面談データを取得
      const storageKey = 'staff_medical_interview_data';
      console.log('🔍 前回面談データ検索開始');
      console.log('Storage Key:', storageKey);
      console.log('Staff ID:', staffProfile.id);
      console.log('Interview Type:', currentInterviewType);
      
      const storedData = localStorage.getItem(storageKey);
      if (!storedData) {
        console.log('⚠️ LocalStorageにデータがありません');
        return;
      }

      const allInterviews = JSON.parse(storedData);
      console.log('📁 LocalStorageから取得した全面談データ:', allInterviews.length, '件');
      console.log('📄 全データ:', allInterviews);
      
      const staffInterviews = allInterviews.filter((interview: any) => {
        const matches = {
          staffId: interview.staffId === staffProfile.id,
          interviewType: interview.interviewType === currentInterviewType ||
                       interview.interviewType?.includes('regular') && currentInterviewType?.includes('regular') ||
                       interview.interviewType?.includes('annual') && currentInterviewType?.includes('annual'),
          status: interview.status === 'completed'
        };
        console.log(`🔍 チェック中: staffId=${interview.staffId}(${matches.staffId}), type=${interview.interviewType}(${matches.interviewType}), status=${interview.status}(${matches.status})`);
        return matches.staffId && matches.interviewType && matches.status;
      });
      
      console.log('🎯 フィルター結果:', staffInterviews.length, '件');
      console.log('📅 マッチしたデータ:', staffInterviews);

      if (staffInterviews.length > 0) {
        // 最新の完了した面談を取得
        const latest = staffInterviews.sort((a: any, b: any) => 
          new Date(b.completedAt || b.createdAt).getTime() - new Date(a.completedAt || a.createdAt).getTime()
        )[0];
        
        console.log('✅ 前回面談データを設定:', latest);
        setPreviousInterviewData(latest);
      } else {
        console.log('❌ 前回面談データが見つかりません');
      }
    } catch (error) {
      console.error('🚨 Failed to fetch previous interview data:', error);
    }
  };

  // 回答を更新
  const updateResponse = (sectionId: string, questionId: string, value: any) => {
    if (readOnly) return;
    
    setResponses(prev => ({
      ...prev,
      [sectionId]: {
        ...prev[sectionId],
        [questionId]: value
      }
    }));

    // 自動保存（3秒後）
    if (autoSaveTimer) clearTimeout(autoSaveTimer);
    const timer = setTimeout(() => {
      handleAutoSave();
    }, 3000);
    setAutoSaveTimer(timer);
  };

  // 自動保存
  const handleAutoSave = () => {
    if (onSave) {
      onSave({
        responses,
        motivationType,
        status: 'draft',
        timestamp: new Date()
      });
    }
  };

  // セクションの完了状況を確認
  const checkSectionCompletion = (section: InterviewSectionInstance) => {
    const sectionResponses = responses[section.sectionId] || {};
    const requiredQuestions = section.questions.filter(q => q.required);
    const answered = requiredQuestions.filter(q => 
      sectionResponses[q.questionId] !== undefined && 
      sectionResponses[q.questionId] !== ''
    );
    return answered.length === requiredQuestions.length;
  };

  // 全体の進捗率を計算
  const calculateProgress = () => {
    const totalSections = sheetData.sections.length;
    const completedSections = Object.values(completionStatus).filter(Boolean).length;
    return Math.round((completedSections / totalSections) * 100);
  };

  // スケール評価コンポーネント
  const ScaleRating = ({ question, section }: { 
    question: InterviewQuestionInstance, 
    section: InterviewSectionInstance 
  }) => {
    const currentValue = responses[section.sectionId]?.[question.questionId] || 3;
    
    return (
      <div className="mb-6 p-4 border rounded-lg bg-white shadow-sm">
        <Label className="font-medium text-gray-800 mb-3 block">
          {question.content}
          {question.required && <span className="text-red-500 ml-1">*</span>}
        </Label>
        <div className="flex items-center justify-between mb-3">
          <span className="text-sm text-red-600">低い</span>
          <div className="flex space-x-2">
            {[1, 2, 3, 4, 5].map(num => (
              <button
                key={num}
                onClick={() => updateResponse(section.sectionId, question.questionId, num)}
                disabled={readOnly}
                className={`w-10 h-10 rounded-full border-2 font-medium transition-all ${
                  currentValue === num
                    ? 'bg-blue-500 text-white border-blue-500'
                    : 'bg-white text-gray-600 border-gray-300 hover:border-blue-300'
                } ${readOnly ? 'cursor-not-allowed opacity-60' : 'cursor-pointer'}`}
              >
                {num}
              </button>
            ))}
          </div>
          <span className="text-sm text-green-600">高い</span>
        </div>
        <Textarea
          placeholder={question.placeholder || "詳細・具体例・改善提案などを記入..."}
          className="w-full resize-none"
          rows={3}
          disabled={readOnly}
          value={responses[section.sectionId]?.[`${question.questionId}_comment`] || ''}
          onChange={(e) => updateResponse(section.sectionId, `${question.questionId}_comment`, e.target.value)}
        />
      </div>
    );
  };

  // テキストエリア質問コンポーネント
  const TextAreaQuestion = ({ question, section }: { 
    question: InterviewQuestionInstance, 
    section: InterviewSectionInstance 
  }) => {
    return (
      <div className="mb-6 p-4 border rounded-lg bg-white shadow-sm">
        <Label className="font-medium text-gray-800 mb-3 block">
          {question.content}
          {question.required && <span className="text-red-500 ml-1">*</span>}
        </Label>
        <Textarea
          placeholder={question.placeholder || "回答を入力してください..."}
          className="w-full resize-none"
          rows={4}
          disabled={readOnly}
          value={responses[section.sectionId]?.[question.questionId] || ''}
          onChange={(e) => updateResponse(section.sectionId, question.questionId, e.target.value)}
        />
      </div>
    );
  };

  // ラジオボタン質問コンポーネント
  const RadioQuestion = ({ question, section }: { 
    question: InterviewQuestionInstance, 
    section: InterviewSectionInstance 
  }) => {
    return (
      <div className="mb-6 p-4 border rounded-lg bg-white shadow-sm">
        <Label className="font-medium text-gray-800 mb-3 block">
          {question.content}
          {question.required && <span className="text-red-500 ml-1">*</span>}
        </Label>
        <RadioGroup
          disabled={readOnly}
          value={responses[section.sectionId]?.[question.questionId] || ''}
          onValueChange={(value) => updateResponse(section.sectionId, question.questionId, value)}
        >
          {question.options?.map(option => (
            <div key={option.value} className="flex items-center space-x-2 mb-2">
              <RadioGroupItem value={option.value} id={`${question.questionId}-${option.value}`} />
              <Label htmlFor={`${question.questionId}-${option.value}`} className="cursor-pointer">
                {option.label}
              </Label>
            </div>
          ))}
        </RadioGroup>
      </div>
    );
  };

  // チェックボックス質問コンポーネント
  const CheckboxQuestion = ({ question, section }: { 
    question: InterviewQuestionInstance, 
    section: InterviewSectionInstance 
  }) => {
    const selectedValues = responses[section.sectionId]?.[question.questionId] || [];
    
    const handleCheckboxChange = (value: string, checked: boolean) => {
      const newValues = checked 
        ? [...selectedValues, value]
        : selectedValues.filter((v: string) => v !== value);
      updateResponse(section.sectionId, question.questionId, newValues);
    };

    return (
      <div className="mb-6 p-4 border rounded-lg bg-white shadow-sm">
        <Label className="font-medium text-gray-800 mb-3 block">
          {question.content}
          {question.required && <span className="text-red-500 ml-1">*</span>}
        </Label>
        <div className="space-y-2">
          {question.options?.map(option => (
            <div key={option.value} className="flex items-center space-x-2">
              <Checkbox
                id={`${question.questionId}-${option.value}`}
                checked={selectedValues.includes(option.value)}
                onCheckedChange={(checked) => handleCheckboxChange(option.value, checked as boolean)}
                disabled={readOnly}
              />
              <Label 
                htmlFor={`${question.questionId}-${option.value}`} 
                className="cursor-pointer"
              >
                {option.label}
              </Label>
            </div>
          ))}
        </div>
      </div>
    );
  };

  // ハイブリッド質問コンポーネント（5段階評価＋テキスト）
  const HybridQuestion = ({ question, section }: { 
    question: InterviewQuestionInstance, 
    section: InterviewSectionInstance 
  }) => {
    const scaleValue = responses[section.sectionId]?.[question.questionId]?.scale || 3;
    const textValue = responses[section.sectionId]?.[question.questionId]?.text || '';
    
    const updateHybridResponse = (type: 'scale' | 'text', value: any) => {
      const currentResponse = responses[section.sectionId]?.[question.questionId] || {};
      updateResponse(section.sectionId, question.questionId, {
        ...currentResponse,
        [type]: value
      });
    };
    
    return (
      <div className="mb-6 p-4 border rounded-lg bg-white shadow-sm">
        <Label className="font-medium text-gray-800 mb-3 block">
          {question.content || question.text}
          {question.required || question.isRequired && <span className="text-red-500 ml-1">*</span>}
        </Label>
        
        {/* 5段階評価部分 */}
        <div className="mb-4">
          <p className="text-sm text-gray-600 mb-2">
            {question.scaleLabel || '評価'}
          </p>
          <div className="flex items-center justify-between">
            <span className="text-sm text-gray-500">1</span>
            <div className="flex space-x-2">
              {[1, 2, 3, 4, 5].map(num => (
                <button
                  key={num}
                  onClick={() => updateHybridResponse('scale', num)}
                  disabled={readOnly}
                  className={`w-10 h-10 rounded-full border-2 font-medium transition-all ${
                    scaleValue === num
                      ? 'bg-blue-500 text-white border-blue-500'
                      : 'bg-white text-gray-600 border-gray-300 hover:border-blue-300'
                  } ${readOnly ? 'cursor-not-allowed opacity-60' : 'cursor-pointer'}`}
                >
                  {num}
                </button>
              ))}
            </div>
            <span className="text-sm text-gray-500">5</span>
          </div>
        </div>
        
        {/* テキスト入力部分 */}
        <div>
          <p className="text-sm text-gray-600 mb-2">
            {question.textLabel || '詳細・理由'}
          </p>
          <Textarea
            placeholder={question.textPlaceholder || question.placeholder || "具体的な内容を記入してください..."}
            className="w-full resize-none"
            rows={3}
            disabled={readOnly}
            value={textValue}
            onChange={(e) => updateHybridResponse('text', e.target.value)}
          />
        </div>
      </div>
    );
  };

  // 質問タイプに応じたコンポーネントを返す
  const renderQuestion = (question: InterviewQuestionInstance, section: InterviewSectionInstance) => {
    // questionIdがない場合はidを使用
    const questionId = question.questionId || question.id;
    if (!questionId) {
      console.warn('Question missing ID:', question);
      return null;
    }
    
    // questionオブジェクトにquestionIdを追加（互換性のため）
    const normalizedQuestion = { ...question, questionId };
    
    switch (question.type) {
      case 'scale':
        return <ScaleRating key={questionId} question={normalizedQuestion} section={section} />;
      case 'textarea':
        return <TextAreaQuestion key={questionId} question={normalizedQuestion} section={section} />;
      case 'radio':
        return <RadioQuestion key={questionId} question={normalizedQuestion} section={section} />;
      case 'checkbox':
        return <CheckboxQuestion key={questionId} question={normalizedQuestion} section={section} />;
      case 'hybrid':
        return <HybridQuestion key={questionId} question={normalizedQuestion} section={section} />;
      case 'text':
        return (
          <div key={questionId} className="mb-6 p-4 border rounded-lg bg-white shadow-sm">
            <Label className="font-medium text-gray-800 mb-3 block">
              {question.content || question.text}
              {question.required || question.isRequired && <span className="text-red-500 ml-1">*</span>}
            </Label>
            <Input
              type="text"
              placeholder={question.placeholder || "回答を入力してください..."}
              disabled={readOnly}
              value={responses[section.sectionId]?.[questionId] || ''}
              onChange={(e) => updateResponse(section.sectionId, questionId, e.target.value)}
            />
          </div>
        );
      case 'open':  // 開放型質問をtextareaとして処理
        return <TextAreaQuestion key={questionId} question={normalizedQuestion} section={section} />;
      case 'checklist':  // checklistをcheckboxとして処理
        return <CheckboxQuestion key={questionId} question={{ ...normalizedQuestion, type: 'checkbox' }} section={section} />;
      default:
        console.warn('Unknown question type:', question.type);
        // フォールバック：textareaとして表示
        return <TextAreaQuestion key={questionId} question={{ ...normalizedQuestion, type: 'textarea' }} section={section} />;
    }
  };

  // セクション完了状況の更新
  useEffect(() => {
    const newStatus: Record<string, boolean> = {};
    normalizedSheetData.sections.forEach(section => {
      newStatus[section.sectionId] = checkSectionCompletion(section);
    });
    setCompletionStatus(newStatus);
  }, [responses, normalizedSheetData]);

  // セクションアイコンを取得
  const getSectionIcon = (sectionType: string) => {
    const iconMap: Record<string, any> = {
      'motivation_assessment': Brain,
      'current_status': Activity,
      'status_check': Activity,  // 現状確認セクション
      'skill_evaluation': Target,
      'goal_setting': Award,
      'support_planning': Users,
      'career_development': TrendingUp,
      'organization_contribution': Users,  // 組織貢献セクション
      'team_environment': Users,
      'health_wellbeing': Heart,
      'feedback_reflection': MessageSquare,
      'action_planning': ArrowRight,  // アクションプランセクション
      'action_plan': ArrowRight
    };
    const IconComponent = iconMap[sectionType] || FileText;
    return IconComponent && typeof IconComponent === 'function' ? IconComponent : FileText;
  };

  return (
    <div style={{ margin: '-20px' }} className="bg-gray-50 min-h-screen">
      <div className="p-6 space-y-6">
      {/* ヘッダー */}
      <Card className="mb-6">
        <CardHeader>
          <div className="flex items-center justify-between">
            <div>
              <CardTitle className="text-2xl flex items-center">
                <FileText className="mr-3 text-blue-600" size={28} />
                定期面談シート - {staffProfile?.name || 'シミュレーション職員'}
              </CardTitle>
              <div className="text-sm text-gray-600 mt-2 grid grid-cols-2 gap-4">
                <div>
                  <p><strong>部署:</strong> {staffProfile?.department || '看護部'}</p>
                  <p><strong>職種:</strong> {staffProfile?.profession || '看護師'}</p>
                  <p><strong>役職:</strong> {staffProfile?.position?.name || staffProfile?.position || '一般職'}</p>
                </div>
                <div>
                  <p><strong>経験年数:</strong> {staffProfile?.experienceYears || 0}年{staffProfile?.experienceMonths || 0}ヶ月</p>
                  <p><strong>面談日:</strong> {sheetData.params?.interviewDate ? new Date(sheetData.params.interviewDate).toLocaleDateString('ja-JP') : new Date().toLocaleDateString('ja-JP')}</p>
                  <p><strong>所要時間:</strong> {sheetData.params?.duration || 30}分</p>
                </div>
              </div>
            </div>
            <div className="flex space-x-2">
              <Button 
                onClick={() => {
                  setIsComparisonEnabled(!isComparisonEnabled);
                  if (!isComparisonEnabled) {
                    fetchPreviousInterviewData();
                  }
                }}
                variant={isComparisonEnabled ? 'default' : 'outline'}
                title="前回面談シートと比較表示"
              >
                <ArrowRightLeft className="mr-2" size={16} />
                {isComparisonEnabled ? '比較終了' : '前回比較'}
              </Button>
<<<<<<< HEAD
              <Button 
                onClick={() => {
                  const demoData = [{
                    id: 'PREV_001', staffId: 'OH-NS-2021-001', staffName: '田中美咲', 
                    interviewType: 'regular_annual', status: 'completed', createdAt: '2024-12-15T10:00:00Z',
                    sheetStructure: { sections: [
                      { name: '導入・現状確認', questions: [{ id: 'p1', question: '前回以降の状況は？', answer: '夜勤にも慣れました' }] },
                      { name: 'スキル評価・能力確認', questions: [{ id: 'p2', question: 'バイタル測定は？', answer: '正確に測定できます' }] }
                    ]},
                    responses: { sections: { 
                      '導入・現状確認': { 'p1': '夜勤にも慣れました' },
                      'スキル評価・能力確認': { 'p2': '正確に測定できます' }
                    }}
                  }];
                  localStorage.setItem('staff_medical_interview_data', JSON.stringify(demoData));
                  alert('テストデータを追加しました！');
                }}
                variant="outline" 
                size="sm"
                title="テスト用の前回面談データを追加"
              >
                📝 デモ追加
=======
              {/* 開発用：デモデータリセットボタン */}
              <Button 
                onClick={() => {
                  localStorage.removeItem('staff_medical_interview_data');
                  window.location.reload();
                }}
                variant="outline"
                size="sm"
                className="text-xs"
                title="デモデータをリセット"
              >
                デモリセット
>>>>>>> 38fc0e90
              </Button>
              <Button onClick={onSave} disabled={readOnly}>
                <Save className="mr-2" size={16} />
                保存
              </Button>
              <Button onClick={onPrint} variant="outline">
                <Printer className="mr-2" size={16} />
                印刷
              </Button>
            </div>
          </div>
          <Progress value={calculateProgress()} className="mt-4" />
          <p className="text-sm text-gray-600 mt-2">
            進捗: {calculateProgress()}% 完了
          </p>
        </CardHeader>
      </Card>

      <div className="flex gap-6">
        {/* サイドナビゲーション */}
        <div className="w-64">
          <Card>
            <CardHeader>
              <CardTitle className="text-lg">面談項目</CardTitle>
            </CardHeader>
            <CardContent className="p-0">
              <nav className="space-y-1 p-4">
                {normalizedSheetData.sections.map((section, index) => {
                  const Icon = getSectionIcon(section.type);
                  const isComplete = completionStatus[section.sectionId];
                  
                  return (
                    <button
                      key={section.sectionId}
                      onClick={() => setActiveSection(index)}
                      className={`w-full flex items-center p-3 rounded-md text-left transition-all ${
                        activeSection === index
                          ? 'bg-blue-50 text-blue-700 border-l-4 border-blue-500'
                          : 'text-gray-600 hover:bg-gray-50'
                      }`}
                    >
                      <Icon className="mr-3 flex-shrink-0" size={18} />
                      <span className="flex-1">{section.name}</span>
                      {isComplete && (
                        <CheckCircle className="text-green-500 flex-shrink-0" size={16} />
                      )}
                    </button>
                  );
                })}
              </nav>
            </CardContent>
          </Card>

          {/* スタッフ情報サマリー */}
          <Card className="mt-4">
            <CardHeader>
              <CardTitle className="text-lg flex items-center">
                <User className="mr-2" size={18} />
                スタッフ情報
              </CardTitle>
            </CardHeader>
            <CardContent className="space-y-2 text-sm">
              <div>
                <span className="font-medium">施設:</span>
                <span className="ml-2">{staffProfile?.facility || '未設定'}</span>
              </div>
              {staffProfile?.hireDate && (
                <div>
                  <span className="font-medium">入職日:</span>
                  <span className="ml-2">
                    {new Date(staffProfile.hireDate).toLocaleDateString('ja-JP')}
                  </span>
                </div>
              )}
              {staffProfile?.experienceLevel && (
                <div>
                  <span className="font-medium">経験レベル:</span>
                  <span className="ml-2">
                    {staffProfile.experienceLevel === 'new' && '新人'}
                    {staffProfile.experienceLevel === 'junior' && '若手'}
                    {staffProfile.experienceLevel === 'midlevel' && '中堅'}
                    {staffProfile.experienceLevel === 'veteran' && 'ベテラン'}
                  </span>
                </div>
              )}
              {staffProfile?.licenses && staffProfile.licenses.length > 0 && (
                <div>
                  <span className="font-medium">資格:</span>
                  <div className="ml-2 mt-1">
                    {staffProfile.licenses.map((license, index) => (
                      <span key={index} className="inline-block bg-gray-100 rounded px-2 py-1 text-xs mr-1 mb-1">
                        {license}
                      </span>
                    ))}
                  </div>
                </div>
              )}
            </CardContent>
          </Card>
        </div>

        {/* メインコンテンツ */}
        <div className={`flex-1 ${isComparisonEnabled && previousInterviewData ? 'max-w-1/2' : ''}`}>
          <Card>
            <CardHeader>
              <CardTitle className="flex items-center">
                {(() => {
                  const sectionType = normalizedSheetData.sections?.[activeSection]?.type;
                  const IconComponent = sectionType ? getSectionIcon(sectionType) : null;
                  return IconComponent ? React.createElement(IconComponent, {
                    className: "mr-3 text-blue-600",
                    size: 24
                  }) : null;
                })()}
                {normalizedSheetData.sections[activeSection].name}
              </CardTitle>
            </CardHeader>
            <CardContent>
              {/* 動機タイプ判定セクションの特別処理 */}
              {normalizedSheetData.sections[activeSection].type === 'motivation_assessment' && (
                <Alert className="mb-6">
                  <AlertCircle className="h-4 w-4" />
                  <AlertDescription>
                    この職員の動機タイプを理解することで、より効果的なマネジメントと支援が可能になります。
                  </AlertDescription>
                </Alert>
              )}

              {/* 質問の表示 */}
              <div className="space-y-4">
                {normalizedSheetData.sections[activeSection].questions.map(question => 
                  renderQuestion(question, normalizedSheetData.sections[activeSection])
                )}
              </div>

              {/* ナビゲーションボタン */}
              <div className="flex justify-between mt-8">
                <Button
                  variant="outline"
                  onClick={() => setActiveSection(Math.max(0, activeSection - 1))}
                  disabled={activeSection === 0}
                >
                  <ChevronRight className="mr-2 rotate-180" size={16} />
                  前のセクション
                </Button>
                <Button
                  onClick={() => setActiveSection(Math.min(normalizedSheetData.sections.length - 1, activeSection + 1))}
                  disabled={activeSection === normalizedSheetData.sections.length - 1}
                >
                  次のセクション
                  <ChevronRight className="ml-2" size={16} />
                </Button>
              </div>
            </CardContent>
          </Card>

          {/* コンテキストヘルプ */}
          {normalizedSheetData.sections[activeSection].type === 'skill_evaluation' && (
            <Alert className="mt-4">
              <AlertDescription>
                <strong>評価のポイント:</strong>
                <ul className="mt-2 space-y-1 text-sm">
                  <li>• 具体的な事例を思い出しながら評価してください</li>
                  <li>• 前回面談からの変化に注目してください</li>
                  <li>• 強みと改善点の両方を記録してください</li>
                </ul>
              </AlertDescription>
            </Alert>
          )}

          {sheetData.sections[activeSection].type === 'health_wellbeing' && (
            <Alert className="mt-4" variant="destructive">
              <AlertTriangle className="h-4 w-4" />
              <AlertDescription>
                <strong>要注意サイン:</strong>
                健康状態やストレスレベルに問題がある場合は、速やかに産業医や専門家への相談を検討してください。
              </AlertDescription>
            </Alert>
          )}
        </div>
        
        {/* 前回面談データ比較表示 */}
        {isComparisonEnabled && previousInterviewData && (
          <div className="flex-1 ml-6">
            <Card>
              <CardHeader>
                <CardTitle className="flex items-center text-green-600">
                  <FileText className="mr-3" size={24} />
                  前回面談シート - {new Date(previousInterviewData.completedAt || previousInterviewData.createdAt).toLocaleDateString('ja-JP')}
                </CardTitle>
                <div className="text-sm text-gray-600">
                  面談種別: {previousInterviewData.interviewType} | 
                  所要時間: {previousInterviewData.duration || 30}分
                </div>
              </CardHeader>
              <CardContent>
                {/* 同期されたセクションの表示 */}
                {previousInterviewData.responses && (
                  <div className="space-y-4">
                    {/* 現在のセクションに対応する前回データを表示 */}
                    <div className="bg-green-50 p-4 rounded-lg border border-green-200">
                      <h4 className="font-medium text-green-800 mb-3 flex items-center">
                        <ArrowRightLeft className="mr-2" size={16} />
                        同期中: {normalizedSheetData.sections[activeSection]?.name}
                      </h4>
                      
                      {/* 現在のセクションに対応する前回の回答 */}
                      {(() => {
                        const currentSectionName = normalizedSheetData.sections[activeSection]?.name;
                        const matchingSectionResponses = Object.entries(previousInterviewData.responses || {})
                          .find(([sectionId]) => sectionId.includes(currentSectionName) || currentSectionName.includes(sectionId));
                        
                        if (matchingSectionResponses) {
                          const [sectionId, sectionResponses] = matchingSectionResponses;
                          return (
                            <div className="space-y-3">
                              {Object.entries(sectionResponses || {}).map(([questionId, response]: [string, any]) => (
                                <div key={questionId} className="bg-white p-3 rounded border border-green-100">
                                  <p className="text-xs text-green-600 mb-1">前回の回答</p>
                                  <p className="text-sm text-green-800 font-medium">
                                    {typeof response === 'object' ? JSON.stringify(response, null, 2) : String(response)}
                                  </p>
                                </div>
                              ))}
                            </div>
                          );
                        } else {
                          return (
                            <p className="text-sm text-green-600 italic">
                              このセクションに対応する前回データが見つかりません
                            </p>
                          );
                        }
                      })()} 
                    </div>
                    
                    {/* 全セクションの概要表示（折りたたみ可能） */}
                    <details className="mt-4">
                      <summary className="cursor-pointer text-sm font-medium text-green-700 hover:text-green-800">
                        全セクションの前回データを表示
                      </summary>
                      <div className="mt-3 space-y-3">
                        {Object.entries(previousInterviewData.responses).map(([sectionId, sectionResponses]: [string, any]) => (
                          <div key={sectionId} className="border-l-4 border-green-300 pl-4">
                            <h5 className="font-medium text-green-600 mb-2">{sectionId}</h5>
                            {Object.entries(sectionResponses || {}).map(([questionId, response]: [string, any]) => (
                              <div key={questionId} className="mb-2 p-2 bg-green-25 rounded">
                                <p className="text-xs text-gray-500 mb-1">{questionId}</p>
                                <p className="text-sm text-green-700">
                                  {typeof response === 'object' ? JSON.stringify(response) : String(response)}
                                </p>
                              </div>
                            ))}
                          </div>
                        ))}
                      </div>
                    </details>
                  </div>
                )}
                
                {!previousInterviewData.responses && (
                  <div className="text-center py-8 text-gray-500">
                    <p>前回面談の詳細データが見つかりません</p>
                  </div>
                )}
              </CardContent>
            </Card>
          </div>
        )}
        
        {isComparisonEnabled && !previousInterviewData && (
          <div className="flex-1 ml-6">
            <Card>
              <CardContent className="p-8 text-center text-gray-500">
                <FileText className="mx-auto mb-4 text-gray-300" size={48} />
                <p>前回の同種面談データが見つかりません</p>
                <p className="text-sm mt-2">初回面談またはデータが未保存の可能性があります。</p>
              </CardContent>
            </Card>
          </div>
        )}
      </div>

      {/* フッター */}
      <Card className="mt-8">
        <CardContent className="p-4">
          <div className="flex justify-between items-center text-sm text-gray-600">
            <div>
              <p>{staffProfile.facility} 人事部</p>
              <p>定期面談システム v3.0 - 動的生成版</p>
            </div>
            <div className="flex items-center space-x-4">
              <span>質問数: {sheetData.totalQuestions}問</span>
              <span>│</span>
              <span>推定時間: {sheetData.estimatedDuration}分</span>
              <span>│</span>
              <span>最終保存: {new Date().toLocaleTimeString('ja-JP')}</span>
            </div>
          </div>
        </CardContent>
      </Card>
      </div>
    </div>
  );
}<|MERGE_RESOLUTION|>--- conflicted
+++ resolved
@@ -569,7 +569,6 @@
                 <ArrowRightLeft className="mr-2" size={16} />
                 {isComparisonEnabled ? '比較終了' : '前回比較'}
               </Button>
-<<<<<<< HEAD
               <Button 
                 onClick={() => {
                   const demoData = [{
@@ -592,8 +591,7 @@
                 title="テスト用の前回面談データを追加"
               >
                 📝 デモ追加
-=======
-              {/* 開発用：デモデータリセットボタン */}
+              </Button>
               <Button 
                 onClick={() => {
                   localStorage.removeItem('staff_medical_interview_data');
@@ -604,8 +602,7 @@
                 className="text-xs"
                 title="デモデータをリセット"
               >
-                デモリセット
->>>>>>> 38fc0e90
+                🗑️ リセット
               </Button>
               <Button onClick={onSave} disabled={readOnly}>
                 <Save className="mr-2" size={16} />
